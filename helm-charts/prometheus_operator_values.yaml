# Default values for kube-prometheus-stack.
# This is a YAML-formatted file.
# Declare variables to be passed into your templates.

## Provide a name in place of kube-prometheus-stack for `app:` labels
##
nameOverride: ""

## Override the deployment namespace
##
namespaceOverride: ""

## Provide a k8s version to auto dashboard import script example: kubeTargetVersionOverride: 1.16.6
##
kubeTargetVersionOverride: ""

## Provide a name to substitute for the full names of resources
##
fullnameOverride: ""

## Labels to apply to all resources
##
commonLabels: {}

## Create default rules for monitoring the cluster
##
defaultRules:
  create: false
  rules:
    alertmanager: true
    etcd: true
    general: true
    k8s: true
    kubeApiserver: true
    kubeApiserverAvailability: true
    kubeApiserverError: true
    kubeApiserverSlos: true
    kubelet: true
    kubePrometheusGeneral: true
    kubePrometheusNodeAlerting: true
    kubePrometheusNodeRecording: true
    kubernetesAbsent: true
    kubernetesApps: true
    kubernetesResources: true
    kubernetesStorage: true
    kubernetesSystem: true
    kubeScheduler: true
    kubeStateMetrics: true
    network: true
    node: true
    prometheus: true
    prometheusOperator: true
    time: true

  ## Runbook url prefix for default rules
  runbookUrl: https://github.com/kubernetes-monitoring/kubernetes-mixin/tree/master/runbook.md#
  ## Reduce app namespace alert scope
  appNamespacesTarget: ".*"

  ## Labels for default rules
  labels: {}
  ## Annotations for default rules
  annotations: {}

## Provide custom recording or alerting rules to be deployed into the cluster.
##
additionalPrometheusRules: []
#  - name: my-rule-file
#    groups:
#      - name: my_group
#        rules:
#        - record: my_record
#          expr: 100 * my_record

##
global:
  rbac:
    create: true
    pspEnabled: true
    pspAnnotations: {}
      ## Specify pod annotations
      ## Ref: https://kubernetes.io/docs/concepts/policy/pod-security-policy/#apparmor
      ## Ref: https://kubernetes.io/docs/concepts/policy/pod-security-policy/#seccomp
      ## Ref: https://kubernetes.io/docs/concepts/policy/pod-security-policy/#sysctl
      ##
      # seccomp.security.alpha.kubernetes.io/allowedProfileNames: '*'
      # seccomp.security.alpha.kubernetes.io/defaultProfileName: 'docker/default'
      # apparmor.security.beta.kubernetes.io/defaultProfileName: 'runtime/default'

  ## Reference to one or more secrets to be used when pulling images
  ## ref: https://kubernetes.io/docs/tasks/configure-pod-container/pull-image-private-registry/
  ##
  imagePullSecrets: []
  # - name: "image-pull-secret"

## Configuration for alertmanager
## ref: https://prometheus.io/docs/alerting/alertmanager/
##
alertmanager:

  ## Deploy alertmanager
  ##
  enabled: false

  ## Api that prometheus will use to communicate with alertmanager. Possible values are v1, v2
  ##
  apiVersion: v2

  ## Service account for Alertmanager to use.
  ## ref: https://kubernetes.io/docs/tasks/configure-pod-container/configure-service-account/
  ##
  serviceAccount:
    create: true
    name: ""
    annotations: {}

  ## Configure pod disruption budgets for Alertmanager
  ## ref: https://kubernetes.io/docs/tasks/run-application/configure-pdb/#specifying-a-poddisruptionbudget
  ## This configuration is immutable once created and will require the PDB to be deleted to be changed
  ## https://github.com/kubernetes/kubernetes/issues/45398
  ##
  podDisruptionBudget:
    enabled: false
    minAvailable: 1
    maxUnavailable: ""

  ## Alertmanager configuration directives
  ## ref: https://prometheus.io/docs/alerting/configuration/#configuration-file
  ##      https://prometheus.io/webtools/alerting/routing-tree-editor/
  ##
  config:
    global:
      resolve_timeout: 5m
    route:
      group_by: ['job']
      group_wait: 30s
      group_interval: 5m
      repeat_interval: 12h
      receiver: 'null'
      routes:
      - match:
          alertname: Watchdog
        receiver: 'null'
    receivers:
    - name: 'null'

  ## Pass the Alertmanager configuration directives through Helm's templating
  ## engine. If the Alertmanager configuration contains Alertmanager templates,
  ## they'll need to be properly escaped so that they are not interpreted by
  ## Helm
  ## ref: https://helm.sh/docs/developing_charts/#using-the-tpl-function
  ##      https://prometheus.io/docs/alerting/configuration/#%3Ctmpl_string%3E
  ##      https://prometheus.io/docs/alerting/notifications/
  ##      https://prometheus.io/docs/alerting/notification_examples/
  tplConfig: false

  ## Alertmanager template files to format alerts
  ## ref: https://prometheus.io/docs/alerting/notifications/
  ##      https://prometheus.io/docs/alerting/notification_examples/
  ##
  templateFiles: {}
  #
  ## An example template:
  #   template_1.tmpl: |-
  #       {{ define "cluster" }}{{ .ExternalURL | reReplaceAll ".*alertmanager\\.(.*)" "$1" }}{{ end }}
  #
  #       {{ define "slack.myorg.text" }}
  #       {{- $root := . -}}
  #       {{ range .Alerts }}
  #         *Alert:* {{ .Annotations.summary }} - `{{ .Labels.severity }}`
  #         *Cluster:*  {{ template "cluster" $root }}
  #         *Description:* {{ .Annotations.description }}
  #         *Graph:* <{{ .GeneratorURL }}|:chart_with_upwards_trend:>
  #         *Runbook:* <{{ .Annotations.runbook }}|:spiral_note_pad:>
  #         *Details:*
  #           {{ range .Labels.SortedPairs }} • *{{ .Name }}:* `{{ .Value }}`
  #           {{ end }}
  #       {{ end }}
  #       {{ end }}

  ingress:
    enabled: false

    annotations: {}

    labels: {}

    ## Hosts must be provided if Ingress is enabled.
    ##
    hosts: []
      # - alertmanager.domain.com

    ## Paths to use for ingress rules - one path should match the alertmanagerSpec.routePrefix
    ##
    paths: []
    # - /

    ## TLS configuration for Alertmanager Ingress
    ## Secret must be manually created in the namespace
    ##
    tls: []
    # - secretName: alertmanager-general-tls
    #   hosts:
    #   - alertmanager.example.com

  ## Configuration for Alertmanager secret
  ##
  secret:
    annotations: {}

  ## Configuration for creating an Ingress that will map to each Alertmanager replica service
  ## alertmanager.servicePerReplica must be enabled
  ##
  ingressPerReplica:
    enabled: false
    annotations: {}
    labels: {}

    ## Final form of the hostname for each per replica ingress is
    ## {{ ingressPerReplica.hostPrefix }}-{{ $replicaNumber }}.{{ ingressPerReplica.hostDomain }}
    ##
    ## Prefix for the per replica ingress that will have `-$replicaNumber`
    ## appended to the end
    hostPrefix: ""
    ## Domain that will be used for the per replica ingress
    hostDomain: ""

    ## Paths to use for ingress rules
    ##
    paths: []
    # - /

    ## Secret name containing the TLS certificate for alertmanager per replica ingress
    ## Secret must be manually created in the namespace
    tlsSecretName: ""

    ## Separated secret for each per replica Ingress. Can be used together with cert-manager
    ##
    tlsSecretPerReplica:
      enabled: false
      ## Final form of the secret for each per replica ingress is
      ## {{ tlsSecretPerReplica.prefix }}-{{ $replicaNumber }}
      ##
      prefix: "alertmanager"

  ## Configuration for Alertmanager service
  ##
  service:
    annotations: {}
    labels: {}
    clusterIP: ""

    ## Port for Alertmanager Service to listen on
    ##
    port: 9093
    ## To be used with a proxy extraContainer port
    ##
    targetPort: 9093
    ## Port to expose on each node
    ## Only used if service.type is 'NodePort'
    ##
    nodePort: 30903
    ## List of IP addresses at which the Prometheus server service is available
    ## Ref: https://kubernetes.io/docs/user-guide/services/#external-ips
    ##
    externalIPs: []
    loadBalancerIP: ""
    loadBalancerSourceRanges: []
    ## Service type
    ##
    type: ClusterIP

  ## Configuration for creating a separate Service for each statefulset Alertmanager replica
  ##
  servicePerReplica:
    enabled: false
    annotations: {}

    ## Port for Alertmanager Service per replica to listen on
    ##
    port: 9093

    ## To be used with a proxy extraContainer port
    targetPort: 9093

    ## Port to expose on each node
    ## Only used if servicePerReplica.type is 'NodePort'
    ##
    nodePort: 30904

    ## Loadbalancer source IP ranges
    ## Only used if servicePerReplica.type is "loadbalancer"
    loadBalancerSourceRanges: []
    ## Service type
    ##
    type: ClusterIP

  ## If true, create a serviceMonitor for alertmanager
  ##
  serviceMonitor:
    ## Scrape interval. If not set, the Prometheus default scrape interval is used.
    ##
    interval: ""
    selfMonitor: true

    ## 	metric relabel configs to apply to samples before ingestion.
    ##
    metricRelabelings: []
    # - action: keep
    #   regex: 'kube_(daemonset|deployment|pod|namespace|node|statefulset).+'
    #   sourceLabels: [__name__]

    # 	relabel configs to apply to samples before ingestion.
    ##
    relabelings: []
    # - sourceLabels: [__meta_kubernetes_pod_node_name]
    #   separator: ;
    #   regex: ^(.*)$
    #   targetLabel: nodename
    #   replacement: $1
    #   action: replace

  ## Settings affecting alertmanagerSpec
  ## ref: https://github.com/prometheus-operator/prometheus-operator/blob/master/Documentation/api.md#alertmanagerspec
  ##
  alertmanagerSpec:
    ## Standard object’s metadata. More info: https://github.com/kubernetes/community/blob/master/contributors/devel/sig-architecture/api-conventions.md#metadata
    ## Metadata Labels and Annotations gets propagated to the Alertmanager pods.
    ##
    podMetadata: {}

    ## Image of Alertmanager
    ##
    image:
      repository: quay.io/prometheus/alertmanager
      tag: v0.21.0
      sha: ""

    ## If true then the user will be responsible to provide a secret with alertmanager configuration
    ## So when true the config part will be ignored (including templateFiles) and the one in the secret will be used
    ##
    useExistingSecret: false

    ## Secrets is a list of Secrets in the same namespace as the Alertmanager object, which shall be mounted into the
    ## Alertmanager Pods. The Secrets are mounted into /etc/alertmanager/secrets/.
    ##
    secrets: []

    ## ConfigMaps is a list of ConfigMaps in the same namespace as the Alertmanager object, which shall be mounted into the Alertmanager Pods.
    ## The ConfigMaps are mounted into /etc/alertmanager/configmaps/.
    ##
    configMaps: []

    ## ConfigSecret is the name of a Kubernetes Secret in the same namespace as the Alertmanager object, which contains configuration for
    ## this Alertmanager instance. Defaults to 'alertmanager-' The secret is mounted into /etc/alertmanager/config.
    ##
    # configSecret:

    ## Define Log Format
    # Use logfmt (default) or json-formatted logging
    logFormat: logfmt

    ## Log level for Alertmanager to be configured with.
    ##
    logLevel: info

    ## Size is the expected size of the alertmanager cluster. The controller will eventually make the size of the
    ## running cluster equal to the expected size.
    replicas: 1

    ## Time duration Alertmanager shall retain data for. Default is '120h', and must match the regular expression
    ## [0-9]+(ms|s|m|h) (milliseconds seconds minutes hours).
    ##
    retention: 120h

    ## Storage is the definition of how storage will be used by the Alertmanager instances.
    ## ref: https://github.com/prometheus-operator/prometheus-operator/blob/master/Documentation/user-guides/storage.md
    ##
    storage: {}
    # volumeClaimTemplate:
    #   spec:
    #     storageClassName: gluster
    #     accessModes: ["ReadWriteOnce"]
    #     resources:
    #       requests:
    #         storage: 50Gi
    #   selector: {}


    ## 	The external URL the Alertmanager instances will be available under. This is necessary to generate correct URLs. This is necessary if Alertmanager is not served from root of a DNS name.	string	false
    ##
    externalUrl:

    ## 	The route prefix Alertmanager registers HTTP handlers for. This is useful, if using ExternalURL and a proxy is rewriting HTTP routes of a request, and the actual ExternalURL is still true,
    ## but the server serves requests under a different route prefix. For example for use with kubectl proxy.
    ##
    routePrefix: /

    ## If set to true all actions on the underlying managed objects are not going to be performed, except for delete actions.
    ##
    paused: false

    ## Define which Nodes the Pods are scheduled on.
    ## ref: https://kubernetes.io/docs/user-guide/node-selection/
    ##
    nodeSelector: {}

    ## Define resources requests and limits for single Pods.
    ## ref: https://kubernetes.io/docs/user-guide/compute-resources/
    ##
    resources: {}
    # requests:
    #   memory: 400Mi

    ## Pod anti-affinity can prevent the scheduler from placing Prometheus replicas on the same node.
    ## The default value "soft" means that the scheduler should *prefer* to not schedule two replica pods onto the same node but no guarantee is provided.
    ## The value "hard" means that the scheduler is *required* to not schedule two replica pods onto the same node.
    ## The value "" will disable pod anti-affinity so that no anti-affinity rules will be configured.
    ##
    podAntiAffinity: ""

    ## If anti-affinity is enabled sets the topologyKey to use for anti-affinity.
    ## This can be changed to, for example, failure-domain.beta.kubernetes.io/zone
    ##
    podAntiAffinityTopologyKey: kubernetes.io/hostname

    ## Assign custom affinity rules to the alertmanager instance
    ## ref: https://kubernetes.io/docs/concepts/configuration/assign-pod-node/
    ##
    affinity:
      nodeAffinity:
        preferredDuringSchedulingIgnoredDuringExecution:
        - weight: 1
          preference:
            matchExpressions:
            - key: "kops.k8s.io/instancegroup"
              operator: In
              values:
              - nodes-utilities
    ## If specified, the pod's tolerations.
    ## ref: https://kubernetes.io/docs/concepts/configuration/taint-and-toleration/
    ##
    tolerations:
    - key: "utilities"
      operator: "Equal"
      value: "true"
      effect: "NoSchedule"

    ## SecurityContext holds pod-level security attributes and common container settings.
    ## This defaults to non root user with uid 1000 and gid 2000.	*v1.PodSecurityContext	false
    ## ref: https://kubernetes.io/docs/tasks/configure-pod-container/security-context/
    ##
    securityContext:
      runAsGroup: 2000
      runAsNonRoot: true
      runAsUser: 1000
      fsGroup: 2000

    ## ListenLocal makes the Alertmanager server listen on loopback, so that it does not bind against the Pod IP.
    ## Note this is only for the Alertmanager UI, not the gossip communication.
    ##
    listenLocal: false

    ## Containers allows injecting additional containers. This is meant to allow adding an authentication proxy to an Alertmanager pod.
    ##
    containers: []

    ## Priority class assigned to the Pods
    ##
    priorityClassName: ""

    ## AdditionalPeers allows injecting a set of additional Alertmanagers to peer with to form a highly available cluster.
    ##
    additionalPeers: []

    ## PortName to use for Alert Manager.
    ##
    portName: "web"


## Using default values from https://github.com/grafana/helm-charts/blob/main/charts/grafana/values.yaml
##
grafana:
  enabled: false
  namespaceOverride: ""

  ## Deploy default dashboards.
  ##
  defaultDashboardsEnabled: true

  adminPassword: prom-operator

  ingress:
    ## If true, Grafana Ingress will be created
    ##
    enabled: false

    ## Annotations for Grafana Ingress
    ##
    annotations: {}
      # kubernetes.io/ingress.class: nginx
      # kubernetes.io/tls-acme: "true"

    ## Labels to be added to the Ingress
    ##
    labels: {}

    ## Hostnames.
    ## Must be provided if Ingress is enable.
    ##
    # hosts:
    #   - grafana.domain.com
    hosts: []

    ## Path for grafana ingress
    path: /

    ## TLS configuration for grafana Ingress
    ## Secret must be manually created in the namespace
    ##
    tls: []
    # - secretName: grafana-general-tls
    #   hosts:
    #   - grafana.example.com

  sidecar:
    dashboards:
      enabled: true
      label: grafana_dashboard

      ## Annotations for Grafana dashboard configmaps
      ##
      annotations: {}
    datasources:
      enabled: true
      defaultDatasourceEnabled: true

      ## Annotations for Grafana datasource configmaps
      ##
      annotations: {}

      ## Create datasource for each Pod of Prometheus StatefulSet;
      ## this uses headless service `prometheus-operated` which is
      ## created by Prometheus Operator
      ## ref: https://git.io/fjaBS
      createPrometheusReplicasDatasources: false
      label: grafana_datasource

  extraConfigmapMounts: []
  # - name: certs-configmap
  #   mountPath: /etc/grafana/ssl/
  #   configMap: certs-configmap
  #   readOnly: true

  ## Configure additional grafana datasources (passed through tpl)
  ## ref: http://docs.grafana.org/administration/provisioning/#datasources
  additionalDataSources: []
  # - name: prometheus-sample
  #   access: proxy
  #   basicAuth: true
  #   basicAuthPassword: pass
  #   basicAuthUser: daco
  #   editable: false
  #   jsonData:
  #       tlsSkipVerify: true
  #   orgId: 1
  #   type: prometheus
  #   url: https://{{ printf "%s-prometheus.svc" .Release.Name }}:9090
  #   version: 1

  ## Passed to grafana subchart and used by servicemonitor below
  ##
  service:
    portName: service

  ## If true, create a serviceMonitor for grafana
  ##
  serviceMonitor:
    ## Scrape interval. If not set, the Prometheus default scrape interval is used.
    ##
    interval: ""
    selfMonitor: true

    ## 	metric relabel configs to apply to samples before ingestion.
    ##
    metricRelabelings: []
    # - action: keep
    #   regex: 'kube_(daemonset|deployment|pod|namespace|node|statefulset).+'
    #   sourceLabels: [__name__]

    # 	relabel configs to apply to samples before ingestion.
    ##
    relabelings: []
    # - sourceLabels: [__meta_kubernetes_pod_node_name]
    #   separator: ;
    #   regex: ^(.*)$
    #   targetLabel: nodename
    #   replacement: $1
    #   action: replace

## Component scraping the kube api server
##
kubeApiServer:
  enabled: false
  tlsConfig:
    serverName: kubernetes
    insecureSkipVerify: false

  ## If your API endpoint address is not reachable (as in AKS) you can replace it with the kubernetes service
  ##
  relabelings: []
  # - sourceLabels:
  #     - __meta_kubernetes_namespace
  #     - __meta_kubernetes_service_name
  #     - __meta_kubernetes_endpoint_port_name
  #   action: keep
  #   regex: default;kubernetes;https
  # - targetLabel: __address__
  #   replacement: kubernetes.default.svc:443

  serviceMonitor:
    ## Scrape interval. If not set, the Prometheus default scrape interval is used.
    ##
    interval: ""
    jobLabel: component
    selector:
      matchLabels:
        component: apiserver
        provider: kubernetes

    ## 	metric relabel configs to apply to samples before ingestion.
    ##
    metricRelabelings: []
    # - action: keep
    #   regex: 'kube_(daemonset|deployment|pod|namespace|node|statefulset).+'
    #   sourceLabels: [__name__]

## Component scraping the kubelet and kubelet-hosted cAdvisor
##
kubelet:
  enabled: true
  namespace: kube-system

  serviceMonitor:
    ## Scrape interval. If not set, the Prometheus default scrape interval is used.
    ##
    interval: ""

    ## Enable scraping the kubelet over https. For requirements to enable this see
    ## https://github.com/prometheus-operator/prometheus-operator/issues/926
    ##
    https: true

    ## Enable scraping /metrics/cadvisor from kubelet's service
    ##
    cAdvisor: true

    ## Enable scraping /metrics/probes from kubelet's service
    ##
    probes: true

    ## Enable scraping /metrics/resource from kubelet's service
    ##
    resource: true
    # From kubernetes 1.18, /metrics/resource/v1alpha1 renamed to /metrics/resource
    resourcePath: "/metrics/resource/v1alpha1"
    ## Metric relabellings to apply to samples before ingestion
    ##
    cAdvisorMetricRelabelings: []
    # - sourceLabels: [__name__, image]
    #   separator: ;
    #   regex: container_([a-z_]+);
    #   replacement: $1
    #   action: drop
    # - sourceLabels: [__name__]
    #   separator: ;
    #   regex: container_(network_tcp_usage_total|network_udp_usage_total|tasks_state|cpu_load_average_10s)
    #   replacement: $1
    #   action: drop

    ## Metric relabellings to apply to samples before ingestion
    ##
    probesMetricRelabelings: []
    # - sourceLabels: [__name__, image]
    #   separator: ;
    #   regex: container_([a-z_]+);
    #   replacement: $1
    #   action: drop
    # - sourceLabels: [__name__]
    #   separator: ;
    #   regex: container_(network_tcp_usage_total|network_udp_usage_total|tasks_state|cpu_load_average_10s)
    #   replacement: $1
    #   action: drop

    # 	relabel configs to apply to samples before ingestion.
    #   metrics_path is required to match upstream rules and charts
    ##
    cAdvisorRelabelings:
      - sourceLabels: [__metrics_path__]
        targetLabel: metrics_path
    # - sourceLabels: [__meta_kubernetes_pod_node_name]
    #   separator: ;
    #   regex: ^(.*)$
    #   targetLabel: nodename
    #   replacement: $1
    #   action: replace

    probesRelabelings:
      - sourceLabels: [__metrics_path__]
        targetLabel: metrics_path
    # - sourceLabels: [__meta_kubernetes_pod_node_name]
    #   separator: ;
    #   regex: ^(.*)$
    #   targetLabel: nodename
    #   replacement: $1
    #   action: replace

    resourceRelabelings:
      - sourceLabels: [__metrics_path__]
        targetLabel: metrics_path
    # - sourceLabels: [__meta_kubernetes_pod_node_name]
    #   separator: ;
    #   regex: ^(.*)$
    #   targetLabel: nodename
    #   replacement: $1
    #   action: replace

    metricRelabelings: []
    # - sourceLabels: [__name__, image]
    #   separator: ;
    #   regex: container_([a-z_]+);
    #   replacement: $1
    #   action: drop
    # - sourceLabels: [__name__]
    #   separator: ;
    #   regex: container_(network_tcp_usage_total|network_udp_usage_total|tasks_state|cpu_load_average_10s)
    #   replacement: $1
    #   action: drop

    # 	relabel configs to apply to samples before ingestion.
    #   metrics_path is required to match upstream rules and charts
    ##
    relabelings:
      - sourceLabels: [__metrics_path__]
        targetLabel: metrics_path
    # - sourceLabels: [__meta_kubernetes_pod_node_name]
    #   separator: ;
    #   regex: ^(.*)$
    #   targetLabel: nodename
    #   replacement: $1
    #   action: replace

## Component scraping the kube controller manager
##
kubeControllerManager:
  enabled: false

  ## If your kube controller manager is not deployed as a pod, specify IPs it can be found on
  ##
  endpoints: []
  # - 10.141.4.22
  # - 10.141.4.23
  # - 10.141.4.24

  ## If using kubeControllerManager.endpoints only the port and targetPort are used
  ##
  service:
    port: 10252
    targetPort: 10252
    # selector:
    #   component: kube-controller-manager

  serviceMonitor:
    ## Scrape interval. If not set, the Prometheus default scrape interval is used.
    ##
    interval: ""

    ## Enable scraping kube-controller-manager over https.
    ## Requires proper certs (not self-signed) and delegated authentication/authorization checks
    ##
    https: false

    # Skip TLS certificate validation when scraping
    insecureSkipVerify: null

    # Name of the server to use when validating TLS certificate
    serverName: null

    ## 	metric relabel configs to apply to samples before ingestion.
    ##
    metricRelabelings: []
    # - action: keep
    #   regex: 'kube_(daemonset|deployment|pod|namespace|node|statefulset).+'
    #   sourceLabels: [__name__]

    # 	relabel configs to apply to samples before ingestion.
    ##
    relabelings: []
    # - sourceLabels: [__meta_kubernetes_pod_node_name]
    #   separator: ;
    #   regex: ^(.*)$
    #   targetLabel: nodename
    #   replacement: $1
    #   action: replace

## Component scraping coreDns. Use either this or kubeDns
##
coreDns:
  enabled: false
  service:
    port: 10054
    targetPort: 10054
    selector:
      k8s-app: kube-dns
  serviceMonitor:
    ## Scrape interval. If not set, the Prometheus default scrape interval is used.
    ##
    interval: ""

    ## 	metric relabel configs to apply to samples before ingestion.
    ##
    metricRelabelings: []
    # - action: keep
    #   regex: 'kube_(daemonset|deployment|pod|namespace|node|statefulset).+'
    #   sourceLabels: [__name__]

    # 	relabel configs to apply to samples before ingestion.
    ##
    relabelings: []
    # - sourceLabels: [__meta_kubernetes_pod_node_name]
    #   separator: ;
    #   regex: ^(.*)$
    #   targetLabel: nodename
    #   replacement: $1
    #   action: replace

## Component scraping kubeDns. Use either this or coreDns
##
kubeDns:
  enabled: true
  service:
    dnsmasq:
      port: 10054
      targetPort: 10054
    skydns:
      port: 10055
      targetPort: 10055
    # selector:
    #   k8s-app: kube-dns
  serviceMonitor:
    ## Scrape interval. If not set, the Prometheus default scrape interval is used.
    ##
    interval: ""

    ## 	metric relabel configs to apply to samples before ingestion.
    ##
    metricRelabelings: []
    # - action: keep
    #   regex: 'kube_(daemonset|deployment|pod|namespace|node|statefulset).+'
    #   sourceLabels: [__name__]

    # 	relabel configs to apply to samples before ingestion.
    ##
    relabelings: []
    # - sourceLabels: [__meta_kubernetes_pod_node_name]
    #   separator: ;
    #   regex: ^(.*)$
    #   targetLabel: nodename
    #   replacement: $1
    #   action: replace
    dnsmasqMetricRelabelings: []
    # - action: keep
    #   regex: 'kube_(daemonset|deployment|pod|namespace|node|statefulset).+'
    #   sourceLabels: [__name__]

    # 	relabel configs to apply to samples before ingestion.
    ##
    dnsmasqRelabelings: []
    # - sourceLabels: [__meta_kubernetes_pod_node_name]
    #   separator: ;
    #   regex: ^(.*)$
    #   targetLabel: nodename
    #   replacement: $1
    #   action: replace

## Component scraping etcd
##
kubeEtcd:
  enabled: false

  ## If your etcd is not deployed as a pod, specify IPs it can be found on
  ##
  endpoints: []
  # - 10.141.4.22
  # - 10.141.4.23
  # - 10.141.4.24

  ## Etcd service. If using kubeEtcd.endpoints only the port and targetPort are used
  ##
  service:
    port: 2379
    targetPort: 2379
    # selector:
    #   component: etcd

  ## Configure secure access to the etcd cluster by loading a secret into prometheus and
  ## specifying security configuration below. For example, with a secret named etcd-client-cert
  ##
  ## serviceMonitor:
  ##   scheme: https
  ##   insecureSkipVerify: false
  ##   serverName: localhost
  ##   caFile: /etc/prometheus/secrets/etcd-client-cert/etcd-ca
  ##   certFile: /etc/prometheus/secrets/etcd-client-cert/etcd-client
  ##   keyFile: /etc/prometheus/secrets/etcd-client-cert/etcd-client-key
  ##
  serviceMonitor:
    ## Scrape interval. If not set, the Prometheus default scrape interval is used.
    ##
    interval: ""
    scheme: http
    insecureSkipVerify: false
    serverName: ""
    caFile: ""
    certFile: ""
    keyFile: ""

    ## 	metric relabel configs to apply to samples before ingestion.
    ##
    metricRelabelings: []
    # - action: keep
    #   regex: 'kube_(daemonset|deployment|pod|namespace|node|statefulset).+'
    #   sourceLabels: [__name__]

    # 	relabel configs to apply to samples before ingestion.
    ##
    relabelings: []
    # - sourceLabels: [__meta_kubernetes_pod_node_name]
    #   separator: ;
    #   regex: ^(.*)$
    #   targetLabel: nodename
    #   replacement: $1
    #   action: replace


## Component scraping kube scheduler
##
kubeScheduler:
  enabled: true

  ## If your kube scheduler is not deployed as a pod, specify IPs it can be found on
  ##
  endpoints: []
  # - 10.141.4.22
  # - 10.141.4.23
  # - 10.141.4.24

  ## If using kubeScheduler.endpoints only the port and targetPort are used
  ##
  service:
    port: 10251
    targetPort: 10251
    # selector:
    #   component: kube-scheduler

  serviceMonitor:
    ## Scrape interval. If not set, the Prometheus default scrape interval is used.
    ##
    interval: ""
    ## Enable scraping kube-scheduler over https.
    ## Requires proper certs (not self-signed) and delegated authentication/authorization checks
    ##
    https: false

    ## Skip TLS certificate validation when scraping
    insecureSkipVerify: null

    ## Name of the server to use when validating TLS certificate
    serverName: null

    ## 	metric relabel configs to apply to samples before ingestion.
    ##
    metricRelabelings: []
    # - action: keep
    #   regex: 'kube_(daemonset|deployment|pod|namespace|node|statefulset).+'
    #   sourceLabels: [__name__]

    # 	relabel configs to apply to samples before ingestion.
    ##
    relabelings: []
    # - sourceLabels: [__meta_kubernetes_pod_node_name]
    #   separator: ;
    #   regex: ^(.*)$
    #   targetLabel: nodename
    #   replacement: $1
    #   action: replace


## Component scraping kube proxy
##
kubeProxy:
  enabled: false

  ## If your kube proxy is not deployed as a pod, specify IPs it can be found on
  ##
  endpoints: []
  # - 10.141.4.22
  # - 10.141.4.23
  # - 10.141.4.24

  service:
    port: 10249
    targetPort: 10249
    # selector:
    #   k8s-app: kube-proxy

  serviceMonitor:
    ## Scrape interval. If not set, the Prometheus default scrape interval is used.
    ##
    interval: ""

    ## Enable scraping kube-proxy over https.
    ## Requires proper certs (not self-signed) and delegated authentication/authorization checks
    ##
    https: false

    ## 	metric relabel configs to apply to samples before ingestion.
    ##
    metricRelabelings: []
    # - action: keep
    #   regex: 'kube_(daemonset|deployment|pod|namespace|node|statefulset).+'
    #   sourceLabels: [__name__]

    # 	relabel configs to apply to samples before ingestion.
    ##
    relabelings: []
    # - action: keep
    #   regex: 'kube_(daemonset|deployment|pod|namespace|node|statefulset).+'
    #   sourceLabels: [__name__]


## Component scraping kube state metrics
##
kubeStateMetrics:
  enabled: true
  serviceMonitor:
    ## Scrape interval. If not set, the Prometheus default scrape interval is used.
    ##
    interval: ""

    ## 	metric relabel configs to apply to samples before ingestion.
    ##
    metricRelabelings: []
    # - action: keep
    #   regex: 'kube_(daemonset|deployment|pod|namespace|node|statefulset).+'
    #   sourceLabels: [__name__]

    # 	relabel configs to apply to samples before ingestion.
    ##
    relabelings: []
    # - sourceLabels: [__meta_kubernetes_pod_node_name]
    #   separator: ;
    #   regex: ^(.*)$
    #   targetLabel: nodename
    #   replacement: $1
    #   action: replace

## Configuration for kube-state-metrics subchart
##
kube-state-metrics:
  namespaceOverride: ""
  rbac:
    create: true
  podSecurityPolicy:
    enabled: true
  affinity:
  nodeAffinity:
    preferredDuringSchedulingIgnoredDuringExecution:
    - weight: 1
      preference:
        matchExpressions:
        - key: type
          operator: In
          values:
          - utilities
  tolerations:
  - key: "utilities"
    operator: "Equal"
    value: "true"
    effect: "NoSchedule"

## Deploy node exporter as a daemonset to all nodes
##
nodeExporter:
  enabled: true

  ## Use the value configured in prometheus-node-exporter.podLabels
  ##
  jobLabel: jobLabel

  serviceMonitor:
    ## Scrape interval. If not set, the Prometheus default scrape interval is used.
    ##
    interval: ""

    ## How long until a scrape request times out. If not set, the Prometheus default scape timeout is used.
    ##
    scrapeTimeout: ""

    ## 	metric relabel configs to apply to samples before ingestion.
    ##
    metricRelabelings: []
    # - sourceLabels: [__name__]
    #   separator: ;
    #   regex: ^node_mountstats_nfs_(event|operations|transport)_.+
    #   replacement: $1
    #   action: drop

    ## 	relabel configs to apply to samples before ingestion.
    ##
    relabelings: []
    # - sourceLabels: [__meta_kubernetes_pod_node_name]
    #   separator: ;
    #   regex: ^(.*)$
    #   targetLabel: nodename
    #   replacement: $1
    #   action: replace

## Configuration for prometheus-node-exporter subchart
##
prometheus-node-exporter:
  namespaceOverride: ""
  podLabels:
    ## Add the 'node-exporter' label to be used by serviceMonitor to match standard common usage in rules and grafana dashboards
    ##
    jobLabel: node-exporter
  extraArgs:
    - --collector.filesystem.ignored-mount-points=^/(dev|proc|sys|var/lib/docker/.+)($|/)
    - --collector.filesystem.ignored-fs-types=^(autofs|binfmt_misc|cgroup|configfs|debugfs|devpts|devtmpfs|fusectl|hugetlbfs|mqueue|overlay|proc|procfs|pstore|rpc_pipefs|securityfs|sysfs|tracefs)$

## Manages Prometheus and Alertmanager components
##
prometheusOperator:
  enabled: true

  # If true prometheus operator will create and update its CRDs on startup
  # Only for prometheusOperator.image.tag < v0.39.0
  manageCrds: true

  tlsProxy:
    enabled: true
    image:
      repository: squareup/ghostunnel
      tag: v1.5.2
      sha: ""
      pullPolicy: IfNotPresent
    resources: {}

  ## Admission webhook support for PrometheusRules resources added in Prometheus Operator 0.30 can be enabled to prevent incorrectly formatted
  ## rules from making their way into prometheus and potentially preventing the container from starting
  admissionWebhooks:
    failurePolicy: Fail
    enabled: true
    ## If enabled, generate a self-signed certificate, then patch the webhook configurations with the generated data.
    ## On chart upgrades (or if the secret exists) the cert will not be re-generated. You can use this to provide your own
    ## certs ahead of time if you wish.
    ##
    patch:
      enabled: true
      image:
        repository: jettech/kube-webhook-certgen
        tag: v1.2.1
        sha: ""
        pullPolicy: IfNotPresent
      resources: {}
      ## Provide a priority class name to the webhook patching job
      ##
      priorityClassName: ""
      podAnnotations: {}
      nodeSelector: {}
      affinity:
        nodeAffinity:
          preferredDuringSchedulingIgnoredDuringExecution:
          - weight: 1
            preference:
              matchExpressions:
              - key: "kops.k8s.io/instancegroup"
                operator: In
                values:
                - nodes-utilities
      tolerations:
      - key: "utilities"
        operator: "Equal"
        value: "true"
        effect: "NoSchedule"

  ## Namespaces to scope the interaction of the Prometheus Operator and the apiserver (allow list).
  ## This is mutually exclusive with denyNamespaces. Setting this to an empty object will disable the configuration
  ##
  namespaces: {}
    # releaseNamespace: true
    # additional:
    # - kube-system

  ## Namespaces not to scope the interaction of the Prometheus Operator (deny list).
  ##
  denyNamespaces: []

  ## Service account for Alertmanager to use.
  ## ref: https://kubernetes.io/docs/tasks/configure-pod-container/configure-service-account/
  ##
  serviceAccount:
    create: true
    name: ""

  ## Configuration for Prometheus operator service
  ##
  service:
    annotations: {}
    labels: {}
    clusterIP: ""

  ## Port to expose on each node
  ## Only used if service.type is 'NodePort'
  ##
    nodePort: 30080

    nodePortTls: 30443

  ## Additional ports to open for Prometheus service
  ## ref: https://kubernetes.io/docs/concepts/services-networking/service/#multi-port-services
  ##
    additionalPorts: []

  ## Loadbalancer IP
  ## Only use if service.type is "loadbalancer"
  ##
    loadBalancerIP: ""
    loadBalancerSourceRanges: []

  ## Service type
  ## NodePort, ClusterIP, loadbalancer
  ##
    type: ClusterIP

    ## List of IP addresses at which the Prometheus server service is available
    ## Ref: https://kubernetes.io/docs/user-guide/services/#external-ips
    ##
    externalIPs: []

  ## Deploy CRDs used by Prometheus Operator.
  ##
  createCustomResource: true

  ## Attempt to clean up CRDs created by Prometheus Operator.
  ##
  cleanupCustomResource: false

  ## Labels to add to the operator pod
  ##
  podLabels: {}

  ## Annotations to add to the operator pod
  ##
  podAnnotations: {}

  ## Assign a PriorityClassName to pods if set
  # priorityClassName: ""

  ## Define Log Format
  # Use logfmt (default) or json-formatted logging
  # logFormat: logfmt

  ## Decrease log verbosity to errors only
  # logLevel: error

  ## If true, the operator will create and maintain a service for scraping kubelets
  ## ref: https://github.com/prometheus-operator/prometheus-operator/blob/master/helm/prometheus-operator/README.md
  ##
  kubeletService:
    enabled: true
    namespace: kube-system

  ## Create a servicemonitor for the operator
  ##
  serviceMonitor:
    ## Scrape interval. If not set, the Prometheus default scrape interval is used.
    ##
    interval: ""
    ## Scrape timeout. If not set, the Prometheus default scrape timeout is used.
    scrapeTimeout: ""
    selfMonitor: true

    ## 	metric relabel configs to apply to samples before ingestion.
    ##
    metricRelabelings: []
    # - action: keep
    #   regex: 'kube_(daemonset|deployment|pod|namespace|node|statefulset).+'
    #   sourceLabels: [__name__]

    # 	relabel configs to apply to samples before ingestion.
    ##
    relabelings: []
    # - sourceLabels: [__meta_kubernetes_pod_node_name]
    #   separator: ;
    #   regex: ^(.*)$
    #   targetLabel: nodename
    #   replacement: $1
    #   action: replace

  ## Resource limits & requests
  ##
  resources: {}
  # limits:
  #   cpu: 200m
  #   memory: 200Mi
  # requests:
  #   cpu: 100m
  #   memory: 100Mi

  # Required for use in managed kubernetes clusters (such as AWS EKS) with custom CNI (such as calico),
  # because control-plane managed by AWS cannot communicate with pods' IP CIDR and admission webhooks are not working
  ##
  hostNetwork: false

  ## Define which Nodes the Pods are scheduled on.
  ## ref: https://kubernetes.io/docs/user-guide/node-selection/
  ##
  nodeSelector: {}

  affinity:
    nodeAffinity:
      preferredDuringSchedulingIgnoredDuringExecution:
      - weight: 1
        preference:
          matchExpressions:
          - key: "kops.k8s.io/instancegroup"
            operator: In
            values:
            - nodes-utilities
  tolerations:
  - key: "utilities"
    operator: "Equal"
    value: "true"
    effect: "NoSchedule"

  securityContext:
    fsGroup: 65534
    runAsGroup: 65534
    runAsNonRoot: true
    runAsUser: 65534

  ## Prometheus-operator image
  ##
  image:
    repository: quay.io/coreos/prometheus-operator
    tag: v0.38.1
    sha: ""
    pullPolicy: IfNotPresent

  ## Configmap-reload image to use for reloading configmaps
  ##
  configmapReloadImage:
    repository: docker.io/jimmidyson/configmap-reload
    tag: v0.3.0
    sha: ""

  ## Prometheus-config-reloader image to use for config and rule reloading
  ##
  prometheusConfigReloaderImage:
    repository: quay.io/coreos/prometheus-config-reloader
    tag: v0.38.1
    sha: ""

  ## Set the prometheus config reloader side-car CPU limit
  ##
  configReloaderCpu: 100m

  ## Set the prometheus config reloader side-car memory limit
  ##
  configReloaderMemory: 25Mi

  ## Hyperkube image to use when cleaning up
  ##
  hyperkubeImage:
    repository: k8s.gcr.io/hyperkube
    tag: v1.16.12
    sha: ""
    pullPolicy: IfNotPresent

## Deploy a Prometheus instance
##
prometheus:

  enabled: true

  ## Annotations for Prometheus
  ##
  annotations: {}

  ## Service account for Prometheuses to use.
  ## ref: https://kubernetes.io/docs/tasks/configure-pod-container/configure-service-account/
  ##
  serviceAccount:
    create: true
    name: ""

  ## Configuration for Prometheus service
  ##
  service:
    annotations: {}
    labels: {}
    clusterIP: ""

    ## Port for Prometheus Service to listen on
    ##
    port: 9090

    ## To be used with a proxy extraContainer port
    targetPort: 9090

    ## List of IP addresses at which the Prometheus server service is available
    ## Ref: https://kubernetes.io/docs/user-guide/services/#external-ips
    ##
    externalIPs: []

    ## Port to expose on each node
    ## Only used if service.type is 'NodePort'
    ##
    nodePort: 30090

    ## Loadbalancer IP
    ## Only use if service.type is "loadbalancer"
    loadBalancerIP: ""
    loadBalancerSourceRanges: []
    ## Service type
    ##
    type: ClusterIP

    sessionAffinity: ""

  ## Configuration for creating a separate Service for each statefulset Prometheus replica
  ##
  servicePerReplica:
    enabled: false
    annotations: {}

    ## Port for Prometheus Service per replica to listen on
    ##
    port: 9090

    ## To be used with a proxy extraContainer port
    targetPort: 9090

    ## Port to expose on each node
    ## Only used if servicePerReplica.type is 'NodePort'
    ##
    nodePort: 30091

    ## Loadbalancer source IP ranges
    ## Only used if servicePerReplica.type is "loadbalancer"
    loadBalancerSourceRanges: []
    ## Service type
    ##
    type: ClusterIP

  ## Configure pod disruption budgets for Prometheus
  ## ref: https://kubernetes.io/docs/tasks/run-application/configure-pdb/#specifying-a-poddisruptionbudget
  ## This configuration is immutable once created and will require the PDB to be deleted to be changed
  ## https://github.com/kubernetes/kubernetes/issues/45398
  ##
  podDisruptionBudget:
    enabled: false
    minAvailable: 1
    maxUnavailable: ""

# Ingress exposes thanos sidecar outside the clsuter
  thanosIngress:
    enabled: false
    annotations: {}
    labels: {}
    servicePort: 10901
    ## Hosts must be provided if Ingress is enabled.
    ##
    hosts: []
      # - thanos-gateway.domain.com

    ## Paths to use for ingress rules
    ##
    paths: []
    # - /

    ## TLS configuration for Alertmanager Ingress
    ## Secret must be manually created in the namespace
    ##
    tls:
    - hosts: []
    # - secretName: thanos-gateway-tls
    #   hosts:
    #   - thanos-gateway.domain.com

  ingress:
    enabled: true
    annotations:
      kubernetes.io/ingress.class: nginx-controller
    labels: {}
    ## Hostnames.
    ## Must be provided if Ingress is enabled.
    hosts: []
      # - example.mattermost.com

    ## Paths to use for ingress rules - one path should match the prometheusSpec.routePrefix
    ##
    paths: []
    # - /

    ## TLS configuration for Prometheus Ingress
    ## Secret must be manually created in the namespace
    ##
    tls: []
      # - secretName: prometheus-general-tls
      #   hosts:
      #     - prometheus.example.com

  ## Configuration for creating an Ingress that will map to each Prometheus replica service
  ## prometheus.servicePerReplica must be enabled
  ##
  ingressPerReplica:
    enabled: false
    annotations: {}
    labels: {}

    ## Final form of the hostname for each per replica ingress is
    ## {{ ingressPerReplica.hostPrefix }}-{{ $replicaNumber }}.{{ ingressPerReplica.hostDomain }}
    ##
    ## Prefix for the per replica ingress that will have `-$replicaNumber`
    ## appended to the end
    hostPrefix: ""
    ## Domain that will be used for the per replica ingress
    hostDomain: ""

    ## Paths to use for ingress rules
    ##
    paths: []
    # - /

    ## Secret name containing the TLS certificate for Prometheus per replica ingress
    ## Secret must be manually created in the namespace
    tlsSecretName: ""

    ## Separated secret for each per replica Ingress. Can be used together with cert-manager
    ##
    tlsSecretPerReplica:
      enabled: false
      ## Final form of the secret for each per replica ingress is
      ## {{ tlsSecretPerReplica.prefix }}-{{ $replicaNumber }}
      ##
      prefix: "prometheus"

  ## Configure additional options for default pod security policy for Prometheus
  ## ref: https://kubernetes.io/docs/concepts/policy/pod-security-policy/
  podSecurityPolicy:
    allowedCapabilities: []

  serviceMonitor:
    ## Scrape interval. If not set, the Prometheus default scrape interval is used.
    ##
    interval: ""
    selfMonitor: true

    ## scheme: HTTP scheme to use for scraping. Can be used with `tlsConfig` for example if using istio mTLS.
    scheme: ""

    ## tlsConfig: TLS configuration to use when scraping the endpoint. For example if using istio mTLS.
    ## Of type: https://github.com/prometheus-operator/prometheus-operator/blob/master/Documentation/api.md#tlsconfig
    tlsConfig: {}

    bearerTokenFile:

    ## 	metric relabel configs to apply to samples before ingestion.
    ##
    metricRelabelings: []
    # - action: keep
    #   regex: 'kube_(daemonset|deployment|pod|namespace|node|statefulset).+'
    #   sourceLabels: [__name__]

    # 	relabel configs to apply to samples before ingestion.
    ##
    relabelings: []
    # - sourceLabels: [__meta_kubernetes_pod_node_name]
    #   separator: ;
    #   regex: ^(.*)$
    #   targetLabel: nodename
    #   replacement: $1
    #   action: replace

  ## Settings affecting prometheusSpec
  ## ref: https://github.com/prometheus-operator/prometheus-operator/blob/master/Documentation/api.md#prometheusspec
  ##
  prometheusSpec:
    ## If true, pass --storage.tsdb.max-block-duration=2h to prometheus. This is already done if using Thanos
    ##
    disableCompaction: false
    ## APIServerConfig
    ## ref: https://github.com/prometheus-operator/prometheus-operator/blob/master/Documentation/api.md#apiserverconfig
    ##
    apiserverConfig: {}

    ## Interval between consecutive scrapes.
    ##
    scrapeInterval: ""

    ## Interval between consecutive evaluations.
    ##
    evaluationInterval: ""

    ## ListenLocal makes the Prometheus server listen on loopback, so that it does not bind against the Pod IP.
    ##
    listenLocal: false

    ## EnableAdminAPI enables Prometheus the administrative HTTP API which includes functionality such as deleting time series.
    ## This is disabled by default.
    ## ref: https://prometheus.io/docs/prometheus/latest/querying/api/#tsdb-admin-apis
    ##
    enableAdminAPI: false

    ## Image of Prometheus.
    ##
    image:
      repository: quay.io/prometheus/prometheus
      tag: v2.18.2
      sha: ""

    affinity:
      nodeAffinity:
        preferredDuringSchedulingIgnoredDuringExecution:
        - weight: 1
          preference:
            matchExpressions:
            - key: "kops.k8s.io/instancegroup"
              operator: In
              values:
              - nodes-utilities
    ## If specified, the pod's tolerations.
    ## ref: https://kubernetes.io/docs/concepts/configuration/taint-and-toleration/
    ##
    tolerations:
    - key: "utilities"
      operator: "Equal"
      value: "true"
      effect: "NoSchedule"

    ## Alertmanagers to which alerts will be sent
    ## ref: https://github.com/prometheus-operator/prometheus-operator/blob/master/Documentation/api.md#alertmanagerendpoints
    ##
    ## Default configuration will connect to the alertmanager deployed as part of this release
    ##
    alertingEndpoints: []
    # - name: ""
    #   namespace: ""
    #   port: http
    #   scheme: http
    #   pathPrefix: ""
    #   tlsConfig: {}
    #   bearerTokenFile: ""
    #   apiVersion: v2

    ## External labels to add to any time series or alerts when communicating with external systems
    ##
    externalLabels:
      clusterID: id

    ## Name of the external label used to denote replica name
    ##
    replicaExternalLabelName: ""

    ## If true, the Operator won't add the external label used to denote replica name
    ##
    replicaExternalLabelNameClear: false

    ## Name of the external label used to denote Prometheus instance name
    ##
    prometheusExternalLabelName: ""

    ## If true, the Operator won't add the external label used to denote Prometheus instance name
    ##
    prometheusExternalLabelNameClear: false

    ## External URL at which Prometheus will be reachable.
    ##
    externalUrl: ""

    ## Define which Nodes the Pods are scheduled on.
    ## ref: https://kubernetes.io/docs/user-guide/node-selection/
    ##
    nodeSelector: {}

    ## Secrets is a list of Secrets in the same namespace as the Prometheus object, which shall be mounted into the Prometheus Pods.
    ## The Secrets are mounted into /etc/prometheus/secrets/. Secrets changes after initial creation of a Prometheus object are not
    ## reflected in the running Pods. To change the secrets mounted into the Prometheus Pods, the object must be deleted and recreated
    ## with the new list of secrets.
    ##
    secrets: []

    ## ConfigMaps is a list of ConfigMaps in the same namespace as the Prometheus object, which shall be mounted into the Prometheus Pods.
    ## The ConfigMaps are mounted into /etc/prometheus/configmaps/.
    ##
    configMaps: []

    ## QuerySpec defines the query command line flags when starting Prometheus.
    ## ref: https://github.com/prometheus-operator/prometheus-operator/blob/master/Documentation/api.md#queryspec
    ##
    query: {}

    ## Namespaces to be selected for PrometheusRules discovery.
    ## If nil, select own namespace. Namespaces to be selected for ServiceMonitor discovery.
    ## See https://github.com/prometheus-operator/prometheus-operator/blob/master/Documentation/api.md#namespaceselector for usage
    ##
    ruleNamespaceSelector: {}

    ## If true, a nil or {} value for prometheus.prometheusSpec.ruleSelector will cause the
    ## prometheus resource to be created with selectors based on values in the helm deployment,
    ## which will also match the PrometheusRule resources created
    ##
    ruleSelectorNilUsesHelmValues: true

    ## PrometheusRules to be selected for target discovery.
    ## If {}, select all ServiceMonitors
    ##
    ruleSelector: {}
    ## Example which select all prometheusrules resources
    ## with label "prometheus" with values any of "example-rules" or "example-rules-2"
    # ruleSelector:
    #   matchExpressions:
    #     - key: prometheus
    #       operator: In
    #       values:
    #         - example-rules
    #         - example-rules-2
    #
    ## Example which select all prometheusrules resources with label "role" set to "example-rules"
    # ruleSelector:
    #   matchLabels:
    #     role: example-rules

    ## If true, a nil or {} value for prometheus.prometheusSpec.serviceMonitorSelector will cause the
    ## prometheus resource to be created with selectors based on values in the helm deployment,
    ## which will also match the servicemonitors created
    ##
    serviceMonitorSelectorNilUsesHelmValues: true

    ## ServiceMonitors to be selected for target discovery.
    ## If {}, select all ServiceMonitors
    ##
    serviceMonitorSelector: {}
    ## Example which selects ServiceMonitors with label "prometheus" set to "somelabel"
    # serviceMonitorSelector:
    #   matchLabels:
    #     prometheus: somelabel

    ## Namespaces to be selected for ServiceMonitor discovery.
    ## See https://github.com/prometheus-operator/prometheus-operator/blob/master/Documentation/api.md#namespaceselector for usage
    ##
    serviceMonitorNamespaceSelector: {}

    ## If true, a nil or {} value for prometheus.prometheusSpec.podMonitorSelector will cause the
    ## prometheus resource to be created with selectors based on values in the helm deployment,
    ## which will also match the podmonitors created
    ##
    podMonitorSelectorNilUsesHelmValues: true

    ## PodMonitors to be selected for target discovery.
    ## If {}, select all PodMonitors
    ##
    podMonitorSelector: {}
    ## Example which selects PodMonitors with label "prometheus" set to "somelabel"
    # podMonitorSelector:
    #   matchLabels:
    #     prometheus: somelabel

    ## Namespaces to be selected for PodMonitor discovery.
    ## See https://github.com/prometheus-operator/prometheus-operator/blob/master/Documentation/api.md#namespaceselector for usage
    ##
    podMonitorNamespaceSelector: {}

    ## How long to retain metrics
    ##
<<<<<<< HEAD
    retention: 1d
=======
    retention: 2d
>>>>>>> ca36e016

    ## Maximum size of metrics
    ##
    retentionSize: ""

    ## Enable compression of the write-ahead log using Snappy.
    ##
    walCompression: false

    ## If true, the Operator won't process any Prometheus configuration changes
    ##
    paused: false

    ## Number of Prometheus replicas desired
    ##
    replicas: 1

    ## Log level for Prometheus be configured in
    ##
    logLevel: info

    ## Log format for Prometheus be configured in
    ##
    logFormat: logfmt

    ## Prefix used to register routes, overriding externalUrl route.
    ## Useful for proxies that rewrite URLs.
    ##
    routePrefix: /

    ## Standard object’s metadata. More info: https://github.com/kubernetes/community/blob/master/contributors/devel/sig-architecture/api-conventions.md#metadata
    ## Metadata Labels and Annotations gets propagated to the prometheus pods.
    ##
    podMetadata: {}
    # labels:
    #   app: prometheus
    #   k8s-app: prometheus

    ## Pod anti-affinity can prevent the scheduler from placing Prometheus replicas on the same node.
    ## The default value "soft" means that the scheduler should *prefer* to not schedule two replica pods onto the same node but no guarantee is provided.
    ## The value "hard" means that the scheduler is *required* to not schedule two replica pods onto the same node.
    ## The value "" will disable pod anti-affinity so that no anti-affinity rules will be configured.
    podAntiAffinity: ""

    ## If anti-affinity is enabled sets the topologyKey to use for anti-affinity.
    ## This can be changed to, for example, failure-domain.beta.kubernetes.io/zone
    ##
    podAntiAffinityTopologyKey: kubernetes.io/hostname

    ## The remote_read spec configuration for Prometheus.
    ## ref: https://github.com/prometheus-operator/prometheus-operator/blob/master/Documentation/api.md#remotereadspec
    remoteRead: []
    # - url: http://remote1/read

    ## The remote_write spec configuration for Prometheus.
    ## ref: https://github.com/prometheus-operator/prometheus-operator/blob/master/Documentation/api.md#remotewritespec
    remoteWrite: []
    # - url: http://remote1/push

    ## Enable/Disable Grafana dashboards provisioning for prometheus remote write feature
    remoteWriteDashboards: false

    ## Resource limits & requests
    ##
    resources:
      requests:
        cpu: 250m
        memory: 500Mi
      limits:
        cpu: 1000m
        memory: 4Gi

    ## Prometheus StorageSpec for persistent data
    ## ref: https://github.com/prometheus-operator/prometheus-operator/blob/master/Documentation/user-guides/storage.md
    ##
    storageSpec:
     volumeClaimTemplate:
       spec:
         storageClassName: gp2
         accessModes: ["ReadWriteOnce"]
         resources:
           requests:
<<<<<<< HEAD
             storage: 20Gi
=======
             storage: 300Gi
>>>>>>> ca36e016
#       selector: {}

    # Additional volumes on the output StatefulSet definition.
    volumes: []
    # Additional VolumeMounts on the output StatefulSet definition.
    volumeMounts: []

    ## AdditionalScrapeConfigs allows specifying additional Prometheus scrape configurations. Scrape configurations
    ## are appended to the configurations generated by the Prometheus Operator. Job configurations must have the form
    ## as specified in the official Prometheus documentation:
    ## https://prometheus.io/docs/prometheus/latest/configuration/configuration/#scrape_config. As scrape configs are
    ## appended, the user is responsible to make sure it is valid. Note that using this feature may expose the possibility
    ## to break upgrades of Prometheus. It is advised to review Prometheus release notes to ensure that no incompatible
    ## scrape configs are going to break Prometheus after the upgrade.
    ##
    ## The scrape configuraiton example below will find master nodes, provided they have the name .*mst.*, relabel the
    ## port to 2379 and allow etcd scraping provided it is running on all Kubernetes master nodes
    ##
    additionalScrapeConfigs: []
    # - job_name: kube-etcd
    #   kubernetes_sd_configs:
    #     - role: node
    #   scheme: https
    #   tls_config:
    #     ca_file:   /etc/prometheus/secrets/etcd-client-cert/etcd-ca
    #     cert_file: /etc/prometheus/secrets/etcd-client-cert/etcd-client
    #     key_file:  /etc/prometheus/secrets/etcd-client-cert/etcd-client-key
    #   relabel_configs:
    #   - action: labelmap
    #     regex: __meta_kubernetes_node_label_(.+)
    #   - source_labels: [__address__]
    #     action: replace
    #     targetLabel: __address__
    #     regex: ([^:;]+):(\d+)
    #     replacement: ${1}:2379
    #   - source_labels: [__meta_kubernetes_node_name]
    #     action: keep
    #     regex: .*mst.*
    #   - source_labels: [__meta_kubernetes_node_name]
    #     action: replace
    #     targetLabel: node
    #     regex: (.*)
    #     replacement: ${1}
    #   metric_relabel_configs:
    #   - regex: (kubernetes_io_hostname|failure_domain_beta_kubernetes_io_region|beta_kubernetes_io_os|beta_kubernetes_io_arch|beta_kubernetes_io_instance_type|failure_domain_beta_kubernetes_io_zone)
    #     action: labeldrop

    ## If additional scrape configurations are already deployed in a single secret file you can use this section.
    ## Expected values are the secret name and key
    ## Cannot be used with additionalScrapeConfigs
    additionalScrapeConfigsSecret: {}
      # enabled: false
      # name:
      # key:

    ## additionalPrometheusSecretsAnnotations allows to add annotations to the kubernetes secret. This can be useful
    ## when deploying via spinnaker to disable versioning on the secret, strategy.spinnaker.io/versioned: 'false'
    additionalPrometheusSecretsAnnotations: {}

    ## AdditionalAlertManagerConfigs allows for manual configuration of alertmanager jobs in the form as specified
    ## in the official Prometheus documentation https://prometheus.io/docs/prometheus/latest/configuration/configuration/#<alertmanager_config>.
    ## AlertManager configurations specified are appended to the configurations generated by the Prometheus Operator.
    ## As AlertManager configs are appended, the user is responsible to make sure it is valid. Note that using this
    ## feature may expose the possibility to break upgrades of Prometheus. It is advised to review Prometheus release
    ## notes to ensure that no incompatible AlertManager configs are going to break Prometheus after the upgrade.
    ##
    additionalAlertManagerConfigs: []
    # - consul_sd_configs:
    #   - server: consul.dev.test:8500
    #     scheme: http
    #     datacenter: dev
    #     tag_separator: ','
    #     services:
    #       - metrics-prometheus-alertmanager

    ## AdditionalAlertRelabelConfigs allows specifying Prometheus alert relabel configurations. Alert relabel configurations specified are appended
    ## to the configurations generated by the Prometheus Operator. Alert relabel configurations specified must have the form as specified in the
    ## official Prometheus documentation: https://prometheus.io/docs/prometheus/latest/configuration/configuration/#alert_relabel_configs.
    ## As alert relabel configs are appended, the user is responsible to make sure it is valid. Note that using this feature may expose the
    ## possibility to break upgrades of Prometheus. It is advised to review Prometheus release notes to ensure that no incompatible alert relabel
    ## configs are going to break Prometheus after the upgrade.
    ##
    additionalAlertRelabelConfigs: []
    # - separator: ;
    #   regex: prometheus_replica
    #   replacement: $1
    #   action: labeldrop

    ## SecurityContext holds pod-level security attributes and common container settings.
    ## This defaults to non root user with uid 1000 and gid 2000.
    ## https://github.com/prometheus-operator/prometheus-operator/blob/master/Documentation/api.md
    ##
    securityContext:
      runAsGroup: 2000
      runAsNonRoot: true
      runAsUser: 1000
      fsGroup: 2000

    ## 	Priority class assigned to the Pods
    ##
    priorityClassName: ""

    ## Thanos configuration allows configuring various aspects of a Prometheus server in a Thanos environment.
    ## This section is experimental, it may change significantly without deprecation notice in any release.
    ## This is experimental and may change significantly without backward compatibility in any release.
    ## ref: https://github.com/prometheus-operator/prometheus-operator/blob/master/Documentation/api.md#thanosspec
    ##
    thanos:
      baseImage: thanosio/thanos
      version: v0.15.0
      objectStorageConfig:
        key: thanos.yaml
        name: thanos-objstore-config


    ## Containers allows injecting additional containers. This is meant to allow adding an authentication proxy to a Prometheus pod.
    ##  if using proxy extraContainer  update targetPort with proxy container port
    containers: []

    ## InitContainers allows injecting additional initContainers. This is meant to allow doing some changes
    ## (permissions, dir tree) on mounted volumes before starting prometheus
    initContainers: []

    ## PortName to use for Prometheus.
    ##
    portName: "web"

  additionalServiceMonitors:
  - name: mattermost
    selector:
      matchLabels:
        app: mattermost
    namespaceSelector:
      any: true
    endpoints:
      - port: metrics
        interval: 30s
        path: /metrics
        scheme: http
  - name: nginx
    selector:
      matchLabels:
        app.kubernetes.io/instance: nginx
    namespaceSelector:
      matchNames:
      - nginx
    endpoints:
      - port: metrics
        interval: 30s
        path: /metrics
        scheme: http
  - name: thanos-query
    selector:
      matchLabels:
        app.kubernetes.io/component: query
    namespaceSelector:
      matchNames:
      - prometheus
    endpoints:
      - port: http
        interval: 30s
        path: /metrics
        scheme: http
  - name: thanos-query-frontend
    selector:
      matchLabels:
        app.kubernetes.io/component: query-frontend
    namespaceSelector:
      matchNames:
      - prometheus
    endpoints:
      - port: http
        interval: 30s
        path: /metrics
        scheme: http

  additionalPodMonitors: []
  ## Name of the PodMonitor to create
  ##
  # - name: ""

    ## Additional labels to set used for the PodMonitorSelector. Together with standard labels from
    ## the chart
    ##
    # additionalLabels: {}

    ## Pod label for use in assembling a job name of the form <label value>-<port>
    ## If no label is specified, the pod endpoint name is used.
    ##
    # jobLabel: ""

    ## Label selector for pods to which this PodMonitor applies
    ##
    # selector: {}

    ## PodTargetLabels transfers labels on the Kubernetes Pod onto the target.
    ##
    # podTargetLabels: {}

    ## SampleLimit defines per-scrape limit on number of scraped samples that will be accepted.
    ##
    # sampleLimit: 0

    ## Namespaces from which pods are selected
    ##
    # namespaceSelector:
      ## Match any namespace
      ##
      # any: false

      ## Explicit list of namespace names to select
      ##
      # matchNames: []

    ## Endpoints of the selected pods to be monitored
    ## https://github.com/prometheus-operator/prometheus-operator/blob/master/Documentation/api.md#podmetricsendpoint
    ##
    # podMetricsEndpoints: []<|MERGE_RESOLUTION|>--- conflicted
+++ resolved
@@ -1785,11 +1785,7 @@
 
     ## How long to retain metrics
     ##
-<<<<<<< HEAD
     retention: 1d
-=======
-    retention: 2d
->>>>>>> ca36e016
 
     ## Maximum size of metrics
     ##
@@ -1859,7 +1855,7 @@
         cpu: 250m
         memory: 500Mi
       limits:
-        cpu: 1000m
+        cpu: "1"
         memory: 4Gi
 
     ## Prometheus StorageSpec for persistent data
@@ -1872,11 +1868,7 @@
          accessModes: ["ReadWriteOnce"]
          resources:
            requests:
-<<<<<<< HEAD
              storage: 20Gi
-=======
-             storage: 300Gi
->>>>>>> ca36e016
 #       selector: {}
 
     # Additional volumes on the output StatefulSet definition.
