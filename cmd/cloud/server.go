--- conflicted
+++ resolved
@@ -43,92 +43,6 @@
 
 const defaultLocalServerAPI = "http://localhost:8075"
 
-<<<<<<< HEAD
-var instanceID string
-
-func init() {
-	instanceID = model.NewID()
-
-	// General
-	serverCmd.PersistentFlags().String("database", "sqlite://cloud.db", "The database backing the provisioning server.")
-	serverCmd.PersistentFlags().String("listen", ":8075", "The interface and port on which to listen.")
-	serverCmd.PersistentFlags().Int("metrics-port", 8076, "Port on which the metrics server should be listening.")
-	serverCmd.PersistentFlags().String("state-store", "dev.cloud.mattermost.com", "The S3 bucket used to store cluster state.")
-	serverCmd.PersistentFlags().StringSlice("allow-list-cidr-range", []string{"0.0.0.0/0"}, "The list of CIDRs to allow communication with the private ingress.")
-	serverCmd.PersistentFlags().StringSlice("vpn-list-cidr", []string{"0.0.0.0/0"}, "The list of VPN CIDRs to allow communication with the clusters.")
-	serverCmd.PersistentFlags().Bool("debug", false, "Whether to output debug logs.")
-	serverCmd.PersistentFlags().Bool("debug-helm", false, "Whether to include Helm output in debug logs.")
-	serverCmd.PersistentFlags().Bool("machine-readable-logs", false, "Output the logs in machine readable format.")
-	serverCmd.PersistentFlags().Bool("dev", false, "Set sane defaults for development")
-	serverCmd.PersistentFlags().String("backup-restore-tool-image", "mattermost/backup-restore-tool:latest", "Image of Backup Restore Tool to use.")
-	serverCmd.PersistentFlags().Int32("backup-job-ttl-seconds", 3600, "Number of seconds after which finished backup jobs will be cleaned up. Set to negative value to not cleanup or 0 to cleanup immediately.")
-	serverCmd.PersistentFlags().Bool("deploy-mysql-operator", true, "Whether to deploy the mysql operator.")
-	serverCmd.PersistentFlags().Bool("deploy-minio-operator", true, "Whether to deploy the minio operator.")
-	serverCmd.PersistentFlags().Int64("default-max-schemas-per-logical-database", 10, "When importing and creating new proxy multitenant databases, this value is used for MaxInstallationsPerLogicalDatabase.")
-	serverCmd.PersistentFlags().String("provisioner", "kops", "Specifies which provisioner to use, one of: kops, eks.")
-	serverCmd.PersistentFlags().Bool("disable-all-supervisors", false, "disable all supervisors (API-only functionality)")
-
-	// Supervisors
-	serverCmd.PersistentFlags().Int("poll", 30, "The interval in seconds to poll for background work.")
-	serverCmd.PersistentFlags().Int("slow-poll", 60, "The interval in seconds to poll for background work for supervisors that are not time sensitive (slow-poll supervisors).")
-	serverCmd.PersistentFlags().Bool("cluster-supervisor", true, "Whether this server will run a cluster supervisor or not.")
-	serverCmd.PersistentFlags().Bool("group-supervisor", false, "Whether this server will run an installation group supervisor or not.")
-	serverCmd.PersistentFlags().Bool("installation-supervisor", true, "Whether this server will run an installation supervisor or not.")
-	serverCmd.PersistentFlags().Bool("installation-db-restoration-supervisor", false, "Whether this server will run an installation db restoration supervisor or not.")
-	serverCmd.PersistentFlags().Bool("installation-db-migration-supervisor", false, "Whether this server will run an installation db migration supervisor or not.")
-	serverCmd.PersistentFlags().Bool("installation-deletion-supervisor", true, "Whether this server will run a installation deletion supervisor or not. (slow-poll supervisor)")
-	serverCmd.PersistentFlags().Bool("cluster-installation-supervisor", true, "Whether this server will run a cluster installation supervisor or not.")
-	serverCmd.PersistentFlags().Bool("backup-supervisor", false, "Whether this server will run a backup supervisor or not.")
-	serverCmd.PersistentFlags().Bool("import-supervisor", false, "Whether this server will run a workspace import supervisor or not.")
-	serverCmd.PersistentFlags().String("awat", "http://localhost:8077", "The location of the Automatic Workspace Archive Translator if the import supervisor is being used.")
-
-	// Scheduling options
-	serverCmd.PersistentFlags().Bool("balanced-installation-scheduling", false, "Whether to schedule installations on the cluster with the greatest percentage of available resources or not. (slows down scheduling speed as cluster count increases)")
-	serverCmd.PersistentFlags().Int("cluster-resource-threshold-scale-value", 0, "The number of worker nodes to scale up by when the threshold is passed. Set to 0 for no scaling. Scaling will never exceed the cluster max worker configuration value.")
-	serverCmd.PersistentFlags().Int("cluster-resource-threshold", 80, "The percent threshold where new installations won't be scheduled on a multi-tenant cluster.")
-	serverCmd.PersistentFlags().Int("cluster-resource-threshold-cpu-override", 0, "The cluster-resource-threshold override value for CPU resources only")
-	serverCmd.PersistentFlags().Int("cluster-resource-threshold-memory-override", 0, "The cluster-resource-threshold override value for memory resources only")
-	serverCmd.PersistentFlags().Int("cluster-resource-threshold-pod-count-override", 0, "The cluster-resource-threshold override value for pod count only")
-
-	// Installation options
-	serverCmd.PersistentFlags().Bool("use-existing-aws-resources", true, "Whether to use existing AWS resources (VPCs, subnets, etc.) or not.")
-	serverCmd.PersistentFlags().Bool("keep-database-data", true, "Whether to preserve database data after installation deletion or not.")
-	serverCmd.PersistentFlags().Bool("keep-filestore-data", true, "Whether to preserve filestore data after installation deletion or not.")
-	serverCmd.PersistentFlags().Bool("require-annotated-installations", false, "Require new installations to have at least one annotation.")
-	serverCmd.PersistentFlags().String("gitlab-oauth", "", "If Helm charts are stored in a Gitlab instance that requires authentication, provide the token here and it will be automatically set in the environment.")
-	serverCmd.PersistentFlags().Bool("force-cr-upgrade", false, "If specified installation CRVersions will be updated to the latest version when supervised.")
-	serverCmd.PersistentFlags().String("mattermost-webhook", "", "Set to use a Mattermost webhook for spot instances termination notifications")
-	serverCmd.PersistentFlags().String("mattermost-channel", "", "Set a mattermost channel for spot instances termination notifications")
-	serverCmd.PersistentFlags().String("utilities-git-url", "", "The private git domain to use for utilities. For example https://gitlab.com")
-	serverCmd.PersistentFlags().Int("max-proxy-db-connections-per-pool", 20, "The maximum number of proxy database connections per pool (logical database).")
-	serverCmd.PersistentFlags().Int("default-proxy-db-pool-size", 5, "The db proxy default pool size per user.")
-	serverCmd.PersistentFlags().Int("reserve-proxy-db-pool-size", 10, "The db proxy reserve pool size per logical database.")
-	serverCmd.PersistentFlags().Int("min-proxy-db-pool-size", 1, "The db proxy min pool size.")
-	serverCmd.PersistentFlags().Int("max-client-connections", 20000, "The db proxy max client connections.")
-	serverCmd.PersistentFlags().Int("server-idle-timeout", 30, "The server idle timeout.")
-	serverCmd.PersistentFlags().Int("server-lifetime", 300, "The server lifetime.")
-	serverCmd.PersistentFlags().Int("server-reset-query-always", 0, "Whether server_reset_query should be run in all pooling modes.")
-
-	serverCmd.PersistentFlags().String("kubecost-token", "", "Set a kubecost token")
-	serverCmd.PersistentFlags().String("ndots-value", "5", "The default ndots value for installations.")
-	serverCmd.PersistentFlags().Bool("disable-db-init-check", false, "Whether to disable init container with database check.")
-	serverCmd.PersistentFlags().Bool("installation-enable-route53", false, "Specifies whether CNAME records for Installation should be created in Route53 as well.")
-	serverCmd.PersistentFlags().Bool("disable-dns-updates", false, "If set to true DNS updates will be disabled when updating Installations.")
-	serverCmd.PersistentFlags().Duration("installation-deletion-pending-time", 3*time.Minute, "The amount of time that installations will stay in the deletion queue before they are actually deleted. Set to 0 for immediate deletion.")
-	serverCmd.PersistentFlags().Int64("installation-deletion-max-updating", 25, "A soft limit on the number of installations that the provisioner will delete at one time from the group of deletion-pending installations.")
-
-	// DB clusters utilization configuration
-	serverCmd.PersistentFlags().Int("max-installations-rds-postgres-pgbouncer", toolsAWS.DefaultRDSMultitenantPGBouncerDatabasePostgresCountLimit, "Max installations per DB cluster of type RDS Postgres PGbouncer")
-	serverCmd.PersistentFlags().Int("max-installations-rds-postgres", toolsAWS.DefaultRDSMultitenantDatabasePostgresCountLimit, "Max installations per DB cluster of type RDS Postgres")
-	serverCmd.PersistentFlags().Int("max-installations-rds-mysql", toolsAWS.DefaultRDSMultitenantDatabaseMySQLCountLimit, "Max installations per DB cluster of type RDS MySQL")
-
-	// Etcd Manager
-	serverCmd.PersistentFlags().Int("etcd-quota-backend-bytes", 4294967296, "Raise alarms by cluster when backend size exceeds the given quota")
-	serverCmd.PersistentFlags().String("etcd-listen-metrics-url", "http://0.0.0.0:8081", "An additional URL to listen for metrics")
-}
-
-=======
->>>>>>> 6a854327
 // Provisioner is an interface for different types of provisioners.
 type Provisioner interface {
 	api.Provisioner
@@ -251,24 +165,16 @@
 		return errors.Wrap(err, "invalid installation scheduling options")
 	}
 
-<<<<<<< HEAD
-		s3StateStore, _ := command.Flags().GetString("state-store")
-		keepDatabaseData, _ := command.Flags().GetBool("keep-database-data")
-		keepFilestoreData, _ := command.Flags().GetBool("keep-filestore-data")
-		useExistingResources, _ := command.Flags().GetBool("use-existing-aws-resources")
-		backupRestoreToolImage, _ := command.Flags().GetString("backup-restore-tool-image")
-		backupJobTTL, _ := command.Flags().GetInt32("backup-job-ttl-seconds")
-		installationDeletionPendingTime, _ := command.Flags().GetDuration("installation-deletion-pending-time")
-		installationDeletionMaxUpdating, _ := command.Flags().GetInt64("installation-deletion-max-updating")
-
-		deployMySQLOperator, _ := command.Flags().GetBool("deploy-mysql-operator")
-		deployMinioOperator, _ := command.Flags().GetBool("deploy-minio-operator")
-		model.SetDeployOperators(deployMySQLOperator, deployMinioOperator)
-
-		ndotsDefaultValue, _ := command.Flags().GetString("ndots-value")
-		disableDBInitCheck, _ := command.Flags().GetBool("disable-db-init-check")
-		enableRoute53, _ := command.Flags().GetBool("installation-enable-route53")
-		disableDNSUpdates, _ := command.Flags().GetBool("disable-dns-updates")
+	supervisorsEnabled := sf.supervisorOptions
+	if sf.disableAllSupervisors {
+		supervisorsEnabled = supervisorOptions{} // reset to zero
+	}
+
+	if supervisorsEnabled == (supervisorOptions{}) {
+		logger.Warn("Server will be running with no supervisors. Only API functionality will work.")
+	}
+
+	model.SetDeployOperators(sf.deployMySQLOperator, sf.deployMinioOperator)
 
 		etcdQuotaBackendBytes, _ := command.Flags().GetInt("etcd-quota-backend-bytes")
 		etcdListenMetricsURL, _ := command.Flags().GetString("etcd-listen-metrics-url")
@@ -283,24 +189,6 @@
 			wd = "error getting working directory"
 			logger.WithError(err).Error("Unable to get current working directory")
 		}
-=======
-	supervisorsEnabled := sf.supervisorOptions
-	if sf.disableAllSupervisors {
-		supervisorsEnabled = supervisorOptions{} // reset to zero
-	}
->>>>>>> 6a854327
-
-	if supervisorsEnabled == (supervisorOptions{}) {
-		logger.Warn("Server will be running with no supervisors. Only API functionality will work.")
-	}
-
-	model.SetDeployOperators(sf.deployMySQLOperator, sf.deployMinioOperator)
-
-	wd, err := os.Getwd()
-	if err != nil {
-		wd = "error getting working directory"
-		logger.WithError(err).Error("Unable to get current working directory")
-	}
 
 	keepDatabaseData := sf.keepDatabaseData
 	keepFileStoreData := sf.keepFileStoreData
@@ -363,22 +251,6 @@
 		logger.Warn("[DEV] Server is configured to not use cluster VPC claim functionality")
 	}
 
-<<<<<<< HEAD
-		resourceUtil := utils.NewResourceUtil(instanceID, awsClient, dbClusterUtilizationSettingsFromFlags(command), disableDBInitCheck)
-
-		provisioningParams := provisioner.ProvisioningParams{
-			S3StateStore:            s3StateStore,
-			AllowCIDRRangeList:      allowListCIDRRange,
-			VpnCIDRList:             vpnListCIDR,
-			Owner:                   owner,
-			UseExistingAWSResources: useExistingResources,
-			DeployMysqlOperator:     deployMySQLOperator,
-			DeployMinioOperator:     deployMinioOperator,
-			NdotsValue:              ndotsDefaultValue,
-			PGBouncerConfig:         pgbouncerConfig,
-			EtcdManagerEnv:          etcdManagerEnv,
-		}
-=======
 	awsRegion := os.Getenv("AWS_REGION")
 	if awsRegion == "" {
 		awsRegion = toolsAWS.DefaultAWSRegion
@@ -393,7 +265,6 @@
 	if err != nil {
 		return errors.Wrap(err, "failed to build AWS client")
 	}
->>>>>>> 6a854327
 
 	if err := checkRequirements(logger); err != nil {
 		return errors.Wrap(err, "failed health check")
@@ -413,6 +284,7 @@
 		NdotsValue:              sf.ndotsDefaultValue,
 		PGBouncerConfig:         pgbouncerConfig,
 		SLOInstallationGroups:   sf.sloInstallationGroups,
+		EtcdManagerEnv:          etcdManagerEnv,
 	}
 
 	resourceUtil := utils.NewResourceUtil(instanceID, awsClient, dbClusterUtilizationSettingsFromFlags(sf), sf.disableDBInitCheck)
