--- conflicted
+++ resolved
@@ -33,13 +33,10 @@
 	serverCmd.PersistentFlags().String("state-store", "dev.cloud.mattermost.com", "The S3 bucket used to store cluster state.")
 	serverCmd.PersistentFlags().String("certificate-aws-arn", "", "The certificate ARN from AWS. Generated in the certificate manager console.")
 	serverCmd.PersistentFlags().String("route53-id", "", "The route 53 hosted zone ID used for mattermost DNS records.")
-<<<<<<< HEAD
 	serverCmd.PersistentFlags().String("private-route53-id", "", "The route 53 hosted zone ID used for mattermost private DNS records.")
 	serverCmd.PersistentFlags().String("private-dns", "", "The DNS used for mattermost private Route53 records.")
-=======
 	serverCmd.PersistentFlags().String("private-subnets", "", "The private subnet IDs to use on AWS.")
 	serverCmd.PersistentFlags().String("public-subnets", "", "The public subnet IDs to use on AWS.")
->>>>>>> 8ee8f0b9
 	serverCmd.PersistentFlags().Int("poll", 30, "The interval in seconds to poll for background work.")
 	serverCmd.PersistentFlags().Bool("debug", false, "Whether to output debug logs.")
 	serverCmd.MarkPersistentFlagRequired("route53-id")
@@ -83,6 +80,8 @@
 		privateSubnetIds, _ := command.Flags().GetString("private-subnets")
 		publicSubnetIds, _ := command.Flags().GetString("public-subnets")
 		route53ZoneID, _ := command.Flags().GetString("route53-id")
+		privateRoute53ZoneID, _ := command.Flags().GetString("private-route53-id")
+		privateDNS, _ := command.Flags().GetString("private-dns")
 
 		wd, err := os.Getwd()
 		if err != nil {
@@ -91,17 +90,17 @@
 		}
 
 		logger.WithFields(logrus.Fields{
-			"store-version":     currentVersion,
-			"state-store":       s3StateStore,
-			"aws-arn":           certificateSslARN,
-			"working-directory": wd,
-			"private-subents":   privateSubnetIds,
-			"public-subnets":    publicSubnetIds,
-			"route53-id":        route53ZoneID,
+			"store-version":      currentVersion,
+			"state-store":        s3StateStore,
+			"aws-arn":            certificateSslARN,
+			"working-directory":  wd,
+			"private-subents":    privateSubnetIds,
+			"public-subnets":     publicSubnetIds,
+			"route53-id":         route53ZoneID,
+			"private-route53-id": privateRoute53ZoneID,
+			"private-dns":        privateDNS,
 		}).Info("Starting Mattermost Provisioning Server")
 
-		privateRoute53ZoneID, _ := command.Flags().GetString("private-route53-id")
-		privateDNS, _ := command.Flags().GetString("private-dns")
 		// Setup the provisioner for actually effecting changes to clusters.
 		// TODO aws is used for Route53 registration of cluster related DNS records. It should probably moved to Cluster Supervisor in the future.
 		kopsProvisioner := provisioner.NewKopsProvisioner(
@@ -110,9 +109,8 @@
 			certificateSslARN,
 			privateSubnetIds,
 			publicSubnetIds,
+			privateDNS,
 			logger,
-			aws.New(privateRoute53ZoneID),
-			privateDNS,
 		)
 
 		// Setup the supervisor to effect any requested changes. It is wrapped in a
@@ -124,7 +122,7 @@
 		}
 		supervisor := supervisor.NewScheduler(
 			supervisor.MultiDoer{
-				supervisor.NewClusterSupervisor(sqlStore, kopsProvisioner, aws.New(route53ZoneID), instanceID, logger),
+				supervisor.NewClusterSupervisor(sqlStore, kopsProvisioner, aws.New(privateRoute53ZoneID), instanceID, logger),
 				supervisor.NewInstallationSupervisor(sqlStore, kopsProvisioner, aws.New(route53ZoneID), instanceID, logger),
 				supervisor.NewClusterInstallationSupervisor(sqlStore, kopsProvisioner, instanceID, logger),
 			},
