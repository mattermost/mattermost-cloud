--- conflicted
+++ resolved
@@ -89,11 +89,7 @@
 			}
 
 			// Update disk copy of context with new auth data if any
-<<<<<<< HEAD
 			err = contexts.UpdateContext(contexts.CurrentContext, authData, currentContext.ClientID, currentContext.OrgURL, currentContext.Alias, currentContext.ServerURL, currentContext.ConfirmationRequired)
-=======
-			err = contexts.UpdateContext(currentContext.Alias, authData, currentContext.ClientID, currentContext.OrgURL, currentContext.Alias, currentContext.ServerURL)
->>>>>>> 25c3cdb7
 			if err != nil {
 				logger.WithError(err).Fatal("Failed to update context with new auth data.")
 			}
@@ -129,15 +125,10 @@
 
 	_ = rootCmd.MarkFlagRequired("database")
 
-<<<<<<< HEAD
 	rootCmd.PersistentFlags().BoolVarP(new(bool), "y", "y", false, "Skip confirmation prompts")
-=======
 	rootCmd.PersistentFlags().String("context", viper.GetString("context"), "Override the current context")
->>>>>>> 25c3cdb7
 
-	rootCmd.AddCommand(newCmdServer())
 	rootCmd.AddCommand(newCmdCluster())
-	rootCmd.AddCommand(newCmdInstallation())
 	rootCmd.AddCommand(newCmdGroup())
 	rootCmd.AddCommand(newCmdDatabase())
 	rootCmd.AddCommand(newCmdSchema())
