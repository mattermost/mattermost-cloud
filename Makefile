--- conflicted
+++ resolved
@@ -9,11 +9,7 @@
 GOLANG_VERSION := $(shell cat go.mod | grep "^go " | cut -d " " -f 2)
 ALPINE_VERSION = 3.19
 TERRAFORM_VERSION=1.5.5
-<<<<<<< HEAD
-KOPS_VERSION=v1.27.10
-=======
 KOPS_VERSION=v1.27.3
->>>>>>> 217f3bb0
 HELM_VERSION=v3.13.3
 KUBECTL_VERSION=v1.27.9
 POSTGRES_VERSION=14.8
