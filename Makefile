--- conflicted
+++ resolved
@@ -181,11 +181,7 @@
 
 # Generate mocks from the interfaces.
 .PHONY: mocks
-<<<<<<< HEAD
-mocks:  $(MOCKGEN)
-=======
 mocks: $(MOCKGEN)
->>>>>>> 3a581ae9
 	go generate --mod=mod ./internal/mocks/...
 
 .PHONY: code-gen
