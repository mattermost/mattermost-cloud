--- conflicted
+++ resolved
@@ -53,15 +53,13 @@
 GOIMPORTS_BIN := goimports
 GOIMPORTS := $(TOOLS_BIN_DIR)/$(GOIMPORTS_BIN)
 
-<<<<<<< HEAD
 GOLANGCILINT_VER := v1.50.1
 GOLANGCILINT_BIN := golangci-lint
 GOLANGCILINT := $(TOOLS_BIN_DIR)/$(GOLANGCILINT_BIN)
-=======
+
 TRIVY_SEVERITY := CRITICAL
 TRIVY_EXIT_CODE := 1
 TRIVY_VULN_TYPE := os,library
->>>>>>> 4b723cfd
 
 export GO111MODULE=on
 
