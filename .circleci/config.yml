version: 2.1
executors:
  default:
    docker:
      - image: circleci/golang:1.12

aliases:
  - &restore_cache
    restore_cache:
      key: go-mod-v1-{{ checksum "go.sum" }}
  - &save_cache
    save_cache:
      key: go-mod-v1-{{ checksum "go.sum" }}
      paths:
        - "/go/pkg/mod"

jobs:
  lint:
    executor:
      name: default
    steps:
      - checkout
      - *restore_cache
      - run: go get -u golang.org/x/lint/golint
      - run: golint -set_exit_status ./...
      - *save_cache
  vet:
    executor:
      name: default
    steps:
      - checkout
      - *restore_cache
      - run: go vet ./...
      - *save_cache
  test-sqlite:
    executor:
      name: default
    steps:
      - checkout
      - *restore_cache
      - run: |
          go get golang.org/x/tools/cmd/cover
          go get github.com/mattn/goveralls
      - run: go test ./... -v -covermode=count -coverprofile=coverage.out
      - *save_cache
<<<<<<< HEAD
  test-postgres:
    docker:
      - image: circleci/golang:1.12
        environment:
          CLOUD_DATABASE=postgres://cloud_test@localhost:5432/cloud_test?sslmode=disable
      - image: circleci/postgres:11.2-alpine
        environment:
          POSTGRES_USER: cloud_test
          POSTGRES_DB: cloud_test
    executor:
      name: default
    steps:
      - run:
          name: Waiting for Postgres to be ready
          command: |
            for i in `seq 1 10`;
            do
              nc -z localhost 5432 && echo Success && exit 0
              echo -n .
              sleep 1
            done
            echo Failed waiting for Postgres && exit 1
      - checkout
      - *restore_cache
      - run: go test ./...
      - *save_cache
=======
      - run:
          name: coveralls
          command: goveralls -coverprofile=coverage.out -service=circle-ci -repotoken $COVERALLS_REPO_TOKEN
>>>>>>> 225317a9

workflows:
  version: 2
  untagged-build:
    jobs:
      - lint
      - vet
      - test-sqlite
      - test-postgres<|MERGE_RESOLUTION|>--- conflicted
+++ resolved
@@ -43,7 +43,9 @@
           go get github.com/mattn/goveralls
       - run: go test ./... -v -covermode=count -coverprofile=coverage.out
       - *save_cache
-<<<<<<< HEAD
+      - run:
+          name: coveralls
+          command: goveralls -coverprofile=coverage.out -service=circle-ci -repotoken $COVERALLS_REPO_TOKEN
   test-postgres:
     docker:
       - image: circleci/golang:1.12
@@ -70,11 +72,6 @@
       - *restore_cache
       - run: go test ./...
       - *save_cache
-=======
-      - run:
-          name: coveralls
-          command: goveralls -coverprofile=coverage.out -service=circle-ci -repotoken $COVERALLS_REPO_TOKEN
->>>>>>> 225317a9
 
 workflows:
   version: 2
