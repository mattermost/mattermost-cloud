// Copyright (c) 2015-present Mattermost, Inc. All Rights Reserved.
// See LICENSE.txt for license information.
//

package model

import (
	"encoding/json"
	"fmt"
	"io"
)

const (
	// PrometheusOperatorCanonicalName is the canonical string representation of prometheus operator
	PrometheusOperatorCanonicalName = "prometheus-operator"
	// ThanosCanonicalName is the canonical string representation of thanos
	ThanosCanonicalName = "thanos"
	// NginxCanonicalName is the canonical string representation of nginx
	NginxCanonicalName = "nginx"
	// NginxInternalCanonicalName is the canonical string representation of nginx internal
	NginxInternalCanonicalName = "nginx-internal"
	// FluentbitCanonicalName is the canonical string representation of fluentbit
	FluentbitCanonicalName = "fluentbit"
	// TeleportCanonicalName is the canonical string representation of teleport
	TeleportCanonicalName = "teleport"
	// PgbouncerCanonicalName is the canonical string representation of pgbouncer
	PgbouncerCanonicalName = "pgbouncer"
	// StackroxCanonicalName is the canonical string representation of stackrox
	StackroxCanonicalName = "stackrox-secured-cluster-services"
	// KubecostCanonicalName is the canonical string representation of kubecost
	KubecostCanonicalName = "kubecost"
	// NodeProblemDetectorCanonicalName is the canonical string representation of node problem detector
	NodeProblemDetectorCanonicalName = "node-problem-detector"
	// GitlabOAuthTokenKey is the name of the Environment Variable which
	// may contain an OAuth token for accessing GitLab repositories over
	// HTTPS, used for fetching values files
	GitlabOAuthTokenKey = "GITLAB_OAUTH_TOKEN"
)

// DefaultUtilityVersions holds the default values for all of the HelmUtilityVersions
var DefaultUtilityVersions map[string]*HelmUtilityVersion = map[string]*HelmUtilityVersion{
	// PrometheusOperatorDefaultVersion defines the default version for the Helm chart
	PrometheusOperatorCanonicalName: {Chart: "9.4.4", ValuesPath: ""},
	// ThanosDefaultVersion defines the default version for the Helm chart
	ThanosCanonicalName: {Chart: "3.2.2", ValuesPath: ""},
	// NginxDefaultVersion defines the default version for the Helm chart
	NginxCanonicalName: {Chart: "2.15.0", ValuesPath: ""},
	// NginxInternalDefaultVersion defines the default version for the Helm chart
	NginxInternalCanonicalName: {Chart: "2.15.0", ValuesPath: ""},
	// FluentbitDefaultVersion defines the default version for the Helm chart
	FluentbitCanonicalName: {Chart: "0.15.8", ValuesPath: ""},
	// TeleportDefaultVersion defines the default version for the Helm chart
	TeleportCanonicalName: {Chart: "0.3.0", ValuesPath: ""},
	// PgbouncerDefaultVersion defines the default version for the Helm chart
	PgbouncerCanonicalName: {Chart: "1.1.0", ValuesPath: ""},
	// StackroxDefaultVersion defines the default version for the Helm chart
	StackroxCanonicalName: {Chart: "62.0.0", ValuesPath: ""},
	// KubecostDefaultVersion defines the default version for the Helm chart
<<<<<<< HEAD
	KubecostCanonicalName: {Chart: "1.83.1", ValuesPath: ""},
}

var (
	// TODO make these configurable if the gitlab repo must ever be
	// moved, or if we ever need to specify a different branch or folder
	// (environment) name to pull the values files from
	gitlabProjectPath    string = "/api/v4/projects/%d/repository/files/%s" + `%%2F` + "%s?ref=%s"
	defaultProjectNumber int    = 33
	defaultEnvironment          = "dev"
	defaultBranch               = "master"
)

func buildValuesPath(name string) string {
	return fmt.Sprintf(gitlabProjectPath,
		defaultProjectNumber,
		defaultUtilityValuesFileNames[name],
		defaultEnvironment,
		defaultBranch)
}

var defaultUtilityValuesFileNames map[string]string = map[string]string{
	PrometheusOperatorCanonicalName: "prometheus_operator_values.yaml",
	ThanosCanonicalName:             "thanos_values.yaml",
	NginxCanonicalName:              "nginx_values.yaml",
	NginxInternalCanonicalName:      "nginx_internal_values.yaml",
	FluentbitCanonicalName:          "fluent-bit_values.yaml",
	TeleportCanonicalName:           "teleport_values.yaml",
	PgbouncerCanonicalName:          "pgbouncer_values.yaml",
	StackroxCanonicalName:           "stackrox_values.yaml",
	KubecostCanonicalName:           "kubecost_values.yaml",
}
=======
	KubecostDefaultVersion = &HelmUtilityVersion{Chart: "1.83.1", ValuesPath: ""}
	// NodeProblemDetectorDefaultVersion defines the default version for the Helm chart
	NodeProblemDetectorDefaultVersion = &HelmUtilityVersion{Chart: "2.0.5", ValuesPath: ""}
)

// SetUtilityDefaults is used to set Utility default version and values.
func SetUtilityDefaults(url string) {
	if PrometheusOperatorDefaultVersion.ValuesPath == "" {
		PrometheusOperatorDefaultVersion.ValuesPath = fmt.Sprintf("%s/api/v4/projects/33/repository/files/dev%%2Fprometheus_operator_values.yaml?ref=master", url)
	}
	if ThanosDefaultVersion.ValuesPath == "" {
		ThanosDefaultVersion.ValuesPath = fmt.Sprintf("%s/api/v4/projects/33/repository/files/dev%%2Fthanos_values.yaml?ref=master", url)
	}
	if NginxDefaultVersion.ValuesPath == "" {
		NginxDefaultVersion.ValuesPath = fmt.Sprintf("%s/api/v4/projects/33/repository/files/dev%%2Fnginx_values.yaml?ref=master", url)
	}
	if NginxInternalDefaultVersion.ValuesPath == "" {
		NginxInternalDefaultVersion.ValuesPath = fmt.Sprintf("%s/api/v4/projects/33/repository/files/dev%%2Fnginx_internal_values.yaml?ref=master", url)
	}
	if FluentbitDefaultVersion.ValuesPath == "" {
		FluentbitDefaultVersion.ValuesPath = fmt.Sprintf("%s/api/v4/projects/33/repository/files/dev%%2Ffluent-bit_values.yaml?ref=master", url)
	}
	if TeleportDefaultVersion.ValuesPath == "" {
		TeleportDefaultVersion.ValuesPath = fmt.Sprintf("%s/api/v4/projects/33/repository/files/dev%%2Fteleport_values.yaml?ref=master", url)
	}
	if PgbouncerDefaultVersion.ValuesPath == "" {
		PgbouncerDefaultVersion.ValuesPath = fmt.Sprintf("%s/api/v4/projects/33/repository/files/dev%%2Fpgbouncer_values.yaml?ref=master", url)
	}
	if StackroxDefaultVersion.ValuesPath == "" {
		StackroxDefaultVersion.ValuesPath = fmt.Sprintf("%s/api/v4/projects/33/repository/files/dev%%2Fstackrox_values.yaml?ref=master", url)
	}
	if KubecostDefaultVersion.ValuesPath == "" {
		KubecostDefaultVersion.ValuesPath = fmt.Sprintf("%s/api/v4/projects/33/repository/files/dev%%2Fkubecost_values.yaml?ref=master", url)
	}
	if NodeProblemDetectorDefaultVersion.ValuesPath == "" {
		NodeProblemDetectorDefaultVersion.ValuesPath = fmt.Sprintf("%s/api/v4/projects/33/repository/files/dev%%2Fnode_problem_detector_values.yaml?ref=master", url)
	}
}

// UnmarshalJSON is a custom JSON unmarshaler that can handle both the
// old Version string type and the new type. It is entirely
// self-contained, including types, so that it can be easily removed
// when no more clusters exist with the old version format.
// TODO DELETE THIS
func (h *UtilityGroupVersions) UnmarshalJSON(bytes []byte) error {
	type utilityGroupVersions struct {
		PrometheusOperator  *HelmUtilityVersion
		Thanos              *HelmUtilityVersion
		Nginx               *HelmUtilityVersion
		NginxInternal       *HelmUtilityVersion
		Fluentbit           *HelmUtilityVersion
		Teleport            *HelmUtilityVersion
		Pgbouncer           *HelmUtilityVersion
		Stackrox            *HelmUtilityVersion
		Kubecost            *HelmUtilityVersion
		NodeProblemDetector *HelmUtilityVersion
	}
	type oldUtilityGroupVersions struct {
		PrometheusOperator  string
		Thanos              string
		Nginx               string
		NginxInternal       string
		Fluentbit           string
		Teleport            string
		Pgbouncer           string
		Stackrox            string
		Kubecost            string
		NodeProblemDetector string
	}
>>>>>>> 9b3b77b1

// SetUtilityDefaults is used to set Utility default version and values.
func SetUtilityDefaults(url string) {
	for utility := range defaultUtilityValuesFileNames {
		if DefaultUtilityVersions[utility].ValuesPath == "" {
			DefaultUtilityVersions[utility].ValuesPath = fmt.Sprintf("%s%s", url, buildValuesPath(utility))
		}
<<<<<<< HEAD
	}
=======

		h.PrometheusOperator = &HelmUtilityVersion{Chart: oldUtilGrpVers.PrometheusOperator}
		h.Thanos = &HelmUtilityVersion{Chart: oldUtilGrpVers.Thanos}
		h.Nginx = &HelmUtilityVersion{Chart: oldUtilGrpVers.Nginx}
		h.NginxInternal = &HelmUtilityVersion{Chart: oldUtilGrpVers.NginxInternal}
		h.Fluentbit = &HelmUtilityVersion{Chart: oldUtilGrpVers.Fluentbit}
		h.Teleport = &HelmUtilityVersion{Chart: oldUtilGrpVers.Teleport}
		h.Pgbouncer = &HelmUtilityVersion{Chart: oldUtilGrpVers.Pgbouncer}
		h.Stackrox = &HelmUtilityVersion{Chart: oldUtilGrpVers.Stackrox}
		h.Kubecost = &HelmUtilityVersion{Chart: oldUtilGrpVers.Kubecost}
		h.NodeProblemDetector = &HelmUtilityVersion{Chart: oldUtilGrpVers.NodeProblemDetector}
		return nil
	}

	h.PrometheusOperator = utilGrpVers.PrometheusOperator
	h.Thanos = utilGrpVers.Thanos
	h.Nginx = utilGrpVers.Nginx
	h.NginxInternal = utilGrpVers.NginxInternal
	h.Fluentbit = utilGrpVers.Fluentbit
	h.Teleport = utilGrpVers.Teleport
	h.Pgbouncer = utilGrpVers.Pgbouncer
	h.Stackrox = utilGrpVers.Stackrox
	h.Kubecost = utilGrpVers.Kubecost
	h.NodeProblemDetector = utilGrpVers.NodeProblemDetector
	return nil
>>>>>>> 9b3b77b1
}

// UtilityGroupVersions holds the concrete metadata for any cluster
// utilities
type UtilityGroupVersions struct {
	PrometheusOperator  *HelmUtilityVersion
	Thanos              *HelmUtilityVersion
	Nginx               *HelmUtilityVersion
	NginxInternal       *HelmUtilityVersion
	Fluentbit           *HelmUtilityVersion
	Teleport            *HelmUtilityVersion
	Pgbouncer           *HelmUtilityVersion
	Stackrox            *HelmUtilityVersion
	Kubecost            *HelmUtilityVersion
	NodeProblemDetector *HelmUtilityVersion
}

// AsMap returns the UtilityGroupVersion represented as a map with the
// canonical names for each utility as the keys and the members of the
// struct making up the values
func (h *UtilityGroupVersions) AsMap() map[string]*HelmUtilityVersion {
	return map[string]*HelmUtilityVersion{
		PrometheusOperatorCanonicalName:  h.PrometheusOperator,
		ThanosCanonicalName:              h.Thanos,
		NginxCanonicalName:               h.Nginx,
		NginxInternalCanonicalName:       h.NginxInternal,
		FluentbitCanonicalName:           h.Fluentbit,
		TeleportCanonicalName:            h.Teleport,
		PgbouncerCanonicalName:           h.Pgbouncer,
		StackroxCanonicalName:            h.Stackrox,
		KubecostCanonicalName:            h.Kubecost,
		NodeProblemDetectorCanonicalName: h.NodeProblemDetector,
	}
}

// UtilityMetadata is a container struct for any metadata related to
// cluster utilities that needs to be persisted in the database
type UtilityMetadata struct {
	DesiredVersions UtilityGroupVersions
	ActualVersions  UtilityGroupVersions
}

// NewUtilityMetadata creates an instance of UtilityMetadata given the raw
// utility metadata.
func NewUtilityMetadata(metadataBytes []byte) (*UtilityMetadata, error) {
	// Check if length of metadata is 0 as opposed to if the value is nil. This
	// is done to avoid an issue encountered where the metadata value provided
	// had a length of 0, but had non-zero capacity.
	if len(metadataBytes) == 0 || string(metadataBytes) == "null" {
		// TODO: remove "null" check after sqlite is gone.
		return nil, nil
	}

	utilityMetadata := UtilityMetadata{}
	err := json.Unmarshal(metadataBytes, &utilityMetadata)
	if err != nil {
		return nil, err
	}

	return &utilityMetadata, nil
}

// SetUtilityActualVersion stores the provided version for the
// provided utility in the UtilityMetadata JSON []byte in this Cluster
func (c *Cluster) SetUtilityActualVersion(utility string, version *HelmUtilityVersion) error {
	metadata := &UtilityMetadata{}
	if c.UtilityMetadata != nil {
		metadata = c.UtilityMetadata
	}

	setUtilityVersion(&metadata.ActualVersions, utility, version)
	setUtilityVersion(&metadata.DesiredVersions, utility, nil)

	c.UtilityMetadata = metadata
	return nil
}

// SetUtilityDesiredVersions takes a map of string to string representing
// any metadata related to the utility group and stores it as a []byte
// in Cluster so that it can be inserted into the database
func (c *Cluster) SetUtilityDesiredVersions(versions map[string]*HelmUtilityVersion) error {
	desiredVersions := make(map[string]*HelmUtilityVersion)
	if c.UtilityMetadata == nil {
		c.UtilityMetadata = new(UtilityMetadata)
	}
	// at create time there will be no actual versions and it's ok
	// create will have defaults
	for k, v := range c.UtilityMetadata.ActualVersions.AsMap() {
		desiredVersions[k] = v
	}

	for utility, version := range versions {
		desiredVersions[utility] = version
	}

	for utility, version := range desiredVersions {
		setUtilityVersion(&c.UtilityMetadata.DesiredVersions, utility, version)
	}

	return nil
}

// DesiredUtilityVersion fetches the desired version of a utility from the
// Cluster object
func (c *Cluster) DesiredUtilityVersion(utility string) *HelmUtilityVersion {
	// some clusters may only be using pinned stable version, so an
	// empty UtilityMetadata field is possible; in this context it means
	// "utility"'s desired version is nothing
	if c.UtilityMetadata == nil {
		return nil
	}

	return getUtilityVersion(c.UtilityMetadata.DesiredVersions, utility)
}

// ActualUtilityVersion fetches the desired version of a utility from the
// Cluster object
func (c *Cluster) ActualUtilityVersion(utility string) *HelmUtilityVersion {
	return getUtilityVersion(c.UtilityMetadata.ActualVersions, utility)
}

// UtilityMetadataFromReader produces a UtilityMetadata object from
// the JSON representation embedded in a io.Reader
func UtilityMetadataFromReader(reader io.Reader) (*UtilityMetadata, error) {
	utilityMetadata := UtilityMetadata{}
	decoder := json.NewDecoder(reader)
	err := decoder.Decode(&utilityMetadata)
	if err != nil && err != io.EOF {
		return nil, err
	}

	return &utilityMetadata, nil
}

// Gets the version for a utility from a utilityVersions struct using
// the utility's name's string representation for lookup
func getUtilityVersion(versions UtilityGroupVersions, utility string) *HelmUtilityVersion {
<<<<<<< HEAD
	if r, ok := versions.AsMap()[utility]; ok {
		return r
=======
	switch utility {
	case PrometheusOperatorCanonicalName:
		return versions.PrometheusOperator
	case ThanosCanonicalName:
		return versions.Thanos
	case NginxCanonicalName:
		return versions.Nginx
	case NginxInternalCanonicalName:
		return versions.NginxInternal
	case FluentbitCanonicalName:
		return versions.Fluentbit
	case TeleportCanonicalName:
		return versions.Teleport
	case PgbouncerCanonicalName:
		return versions.Pgbouncer
	case StackroxCanonicalName:
		return versions.Stackrox
	case KubecostCanonicalName:
		return versions.Kubecost
	case NodeProblemDetectorCanonicalName:
		return versions.NodeProblemDetector
>>>>>>> 9b3b77b1
	}
	return nil
}

// setUtilityVersion will assign the version in desiredVersion to the
// utility whose name's string representation matches one of the known
// utilities with a version field in utilityVersion struct in the
// first argument
func setUtilityVersion(versions *UtilityGroupVersions, utility string, desiredVersion *HelmUtilityVersion) {
	switch utility {
	case PrometheusOperatorCanonicalName:
		versions.PrometheusOperator = desiredVersion
	case ThanosCanonicalName:
		versions.Thanos = desiredVersion
	case NginxCanonicalName:
		versions.Nginx = desiredVersion
	case NginxInternalCanonicalName:
		versions.NginxInternal = desiredVersion
	case FluentbitCanonicalName:
		versions.Fluentbit = desiredVersion
	case TeleportCanonicalName:
		versions.Teleport = desiredVersion
	case PgbouncerCanonicalName:
		versions.Pgbouncer = desiredVersion
	case StackroxCanonicalName:
		versions.Stackrox = desiredVersion
	case KubecostCanonicalName:
		versions.Kubecost = desiredVersion
	case NodeProblemDetectorCanonicalName:
		versions.NodeProblemDetector = desiredVersion
	}
}

// HelmUtilityVersion holds the chart version and the version of the
// values file
type HelmUtilityVersion struct {
	Chart      string
	ValuesPath string
}

// Version returns the Helm chart version
func (u *HelmUtilityVersion) Version() string {
	return u.Chart
}

// Values returns the name of the branch on which to find the correct
// values file
func (u *HelmUtilityVersion) Values() string {
	return u.ValuesPath
}<|MERGE_RESOLUTION|>--- conflicted
+++ resolved
@@ -56,8 +56,22 @@
 	// StackroxDefaultVersion defines the default version for the Helm chart
 	StackroxCanonicalName: {Chart: "62.0.0", ValuesPath: ""},
 	// KubecostDefaultVersion defines the default version for the Helm chart
-<<<<<<< HEAD
 	KubecostCanonicalName: {Chart: "1.83.1", ValuesPath: ""},
+	// NodeProblemDetectorDefaultVersion defines the default version for the Helm chart
+	NodeProblemDetectorCanonicalName: {Chart: "2.0.5", ValuesPath: ""},
+}
+
+var defaultUtilityValuesFileNames map[string]string = map[string]string{
+	PrometheusOperatorCanonicalName:  "prometheus_operator_values.yaml",
+	ThanosCanonicalName:              "thanos_values.yaml",
+	NginxCanonicalName:               "nginx_values.yaml",
+	NginxInternalCanonicalName:       "nginx_internal_values.yaml",
+	FluentbitCanonicalName:           "fluent-bit_values.yaml",
+	TeleportCanonicalName:            "teleport_values.yaml",
+	PgbouncerCanonicalName:           "pgbouncer_values.yaml",
+	StackroxCanonicalName:            "stackrox_values.yaml",
+	KubecostCanonicalName:            "kubecost_values.yaml",
+	NodeProblemDetectorCanonicalName: "node_problem_detector_values.yaml",
 }
 
 var (
@@ -78,124 +92,13 @@
 		defaultBranch)
 }
 
-var defaultUtilityValuesFileNames map[string]string = map[string]string{
-	PrometheusOperatorCanonicalName: "prometheus_operator_values.yaml",
-	ThanosCanonicalName:             "thanos_values.yaml",
-	NginxCanonicalName:              "nginx_values.yaml",
-	NginxInternalCanonicalName:      "nginx_internal_values.yaml",
-	FluentbitCanonicalName:          "fluent-bit_values.yaml",
-	TeleportCanonicalName:           "teleport_values.yaml",
-	PgbouncerCanonicalName:          "pgbouncer_values.yaml",
-	StackroxCanonicalName:           "stackrox_values.yaml",
-	KubecostCanonicalName:           "kubecost_values.yaml",
-}
-=======
-	KubecostDefaultVersion = &HelmUtilityVersion{Chart: "1.83.1", ValuesPath: ""}
-	// NodeProblemDetectorDefaultVersion defines the default version for the Helm chart
-	NodeProblemDetectorDefaultVersion = &HelmUtilityVersion{Chart: "2.0.5", ValuesPath: ""}
-)
-
-// SetUtilityDefaults is used to set Utility default version and values.
-func SetUtilityDefaults(url string) {
-	if PrometheusOperatorDefaultVersion.ValuesPath == "" {
-		PrometheusOperatorDefaultVersion.ValuesPath = fmt.Sprintf("%s/api/v4/projects/33/repository/files/dev%%2Fprometheus_operator_values.yaml?ref=master", url)
-	}
-	if ThanosDefaultVersion.ValuesPath == "" {
-		ThanosDefaultVersion.ValuesPath = fmt.Sprintf("%s/api/v4/projects/33/repository/files/dev%%2Fthanos_values.yaml?ref=master", url)
-	}
-	if NginxDefaultVersion.ValuesPath == "" {
-		NginxDefaultVersion.ValuesPath = fmt.Sprintf("%s/api/v4/projects/33/repository/files/dev%%2Fnginx_values.yaml?ref=master", url)
-	}
-	if NginxInternalDefaultVersion.ValuesPath == "" {
-		NginxInternalDefaultVersion.ValuesPath = fmt.Sprintf("%s/api/v4/projects/33/repository/files/dev%%2Fnginx_internal_values.yaml?ref=master", url)
-	}
-	if FluentbitDefaultVersion.ValuesPath == "" {
-		FluentbitDefaultVersion.ValuesPath = fmt.Sprintf("%s/api/v4/projects/33/repository/files/dev%%2Ffluent-bit_values.yaml?ref=master", url)
-	}
-	if TeleportDefaultVersion.ValuesPath == "" {
-		TeleportDefaultVersion.ValuesPath = fmt.Sprintf("%s/api/v4/projects/33/repository/files/dev%%2Fteleport_values.yaml?ref=master", url)
-	}
-	if PgbouncerDefaultVersion.ValuesPath == "" {
-		PgbouncerDefaultVersion.ValuesPath = fmt.Sprintf("%s/api/v4/projects/33/repository/files/dev%%2Fpgbouncer_values.yaml?ref=master", url)
-	}
-	if StackroxDefaultVersion.ValuesPath == "" {
-		StackroxDefaultVersion.ValuesPath = fmt.Sprintf("%s/api/v4/projects/33/repository/files/dev%%2Fstackrox_values.yaml?ref=master", url)
-	}
-	if KubecostDefaultVersion.ValuesPath == "" {
-		KubecostDefaultVersion.ValuesPath = fmt.Sprintf("%s/api/v4/projects/33/repository/files/dev%%2Fkubecost_values.yaml?ref=master", url)
-	}
-	if NodeProblemDetectorDefaultVersion.ValuesPath == "" {
-		NodeProblemDetectorDefaultVersion.ValuesPath = fmt.Sprintf("%s/api/v4/projects/33/repository/files/dev%%2Fnode_problem_detector_values.yaml?ref=master", url)
-	}
-}
-
-// UnmarshalJSON is a custom JSON unmarshaler that can handle both the
-// old Version string type and the new type. It is entirely
-// self-contained, including types, so that it can be easily removed
-// when no more clusters exist with the old version format.
-// TODO DELETE THIS
-func (h *UtilityGroupVersions) UnmarshalJSON(bytes []byte) error {
-	type utilityGroupVersions struct {
-		PrometheusOperator  *HelmUtilityVersion
-		Thanos              *HelmUtilityVersion
-		Nginx               *HelmUtilityVersion
-		NginxInternal       *HelmUtilityVersion
-		Fluentbit           *HelmUtilityVersion
-		Teleport            *HelmUtilityVersion
-		Pgbouncer           *HelmUtilityVersion
-		Stackrox            *HelmUtilityVersion
-		Kubecost            *HelmUtilityVersion
-		NodeProblemDetector *HelmUtilityVersion
-	}
-	type oldUtilityGroupVersions struct {
-		PrometheusOperator  string
-		Thanos              string
-		Nginx               string
-		NginxInternal       string
-		Fluentbit           string
-		Teleport            string
-		Pgbouncer           string
-		Stackrox            string
-		Kubecost            string
-		NodeProblemDetector string
-	}
->>>>>>> 9b3b77b1
-
 // SetUtilityDefaults is used to set Utility default version and values.
 func SetUtilityDefaults(url string) {
 	for utility := range defaultUtilityValuesFileNames {
 		if DefaultUtilityVersions[utility].ValuesPath == "" {
 			DefaultUtilityVersions[utility].ValuesPath = fmt.Sprintf("%s%s", url, buildValuesPath(utility))
 		}
-<<<<<<< HEAD
-	}
-=======
-
-		h.PrometheusOperator = &HelmUtilityVersion{Chart: oldUtilGrpVers.PrometheusOperator}
-		h.Thanos = &HelmUtilityVersion{Chart: oldUtilGrpVers.Thanos}
-		h.Nginx = &HelmUtilityVersion{Chart: oldUtilGrpVers.Nginx}
-		h.NginxInternal = &HelmUtilityVersion{Chart: oldUtilGrpVers.NginxInternal}
-		h.Fluentbit = &HelmUtilityVersion{Chart: oldUtilGrpVers.Fluentbit}
-		h.Teleport = &HelmUtilityVersion{Chart: oldUtilGrpVers.Teleport}
-		h.Pgbouncer = &HelmUtilityVersion{Chart: oldUtilGrpVers.Pgbouncer}
-		h.Stackrox = &HelmUtilityVersion{Chart: oldUtilGrpVers.Stackrox}
-		h.Kubecost = &HelmUtilityVersion{Chart: oldUtilGrpVers.Kubecost}
-		h.NodeProblemDetector = &HelmUtilityVersion{Chart: oldUtilGrpVers.NodeProblemDetector}
-		return nil
-	}
-
-	h.PrometheusOperator = utilGrpVers.PrometheusOperator
-	h.Thanos = utilGrpVers.Thanos
-	h.Nginx = utilGrpVers.Nginx
-	h.NginxInternal = utilGrpVers.NginxInternal
-	h.Fluentbit = utilGrpVers.Fluentbit
-	h.Teleport = utilGrpVers.Teleport
-	h.Pgbouncer = utilGrpVers.Pgbouncer
-	h.Stackrox = utilGrpVers.Stackrox
-	h.Kubecost = utilGrpVers.Kubecost
-	h.NodeProblemDetector = utilGrpVers.NodeProblemDetector
-	return nil
->>>>>>> 9b3b77b1
+	}
 }
 
 // UtilityGroupVersions holds the concrete metadata for any cluster
@@ -333,32 +236,8 @@
 // Gets the version for a utility from a utilityVersions struct using
 // the utility's name's string representation for lookup
 func getUtilityVersion(versions UtilityGroupVersions, utility string) *HelmUtilityVersion {
-<<<<<<< HEAD
 	if r, ok := versions.AsMap()[utility]; ok {
 		return r
-=======
-	switch utility {
-	case PrometheusOperatorCanonicalName:
-		return versions.PrometheusOperator
-	case ThanosCanonicalName:
-		return versions.Thanos
-	case NginxCanonicalName:
-		return versions.Nginx
-	case NginxInternalCanonicalName:
-		return versions.NginxInternal
-	case FluentbitCanonicalName:
-		return versions.Fluentbit
-	case TeleportCanonicalName:
-		return versions.Teleport
-	case PgbouncerCanonicalName:
-		return versions.Pgbouncer
-	case StackroxCanonicalName:
-		return versions.Stackrox
-	case KubecostCanonicalName:
-		return versions.Kubecost
-	case NodeProblemDetectorCanonicalName:
-		return versions.NodeProblemDetector
->>>>>>> 9b3b77b1
 	}
 	return nil
 }
