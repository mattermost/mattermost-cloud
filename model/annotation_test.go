--- conflicted
+++ resolved
@@ -72,6 +72,7 @@
 			})
 		}
 	})
+
 }
 
 func TestSortAnnotations(t *testing.T) {
@@ -96,7 +97,6 @@
 			assert.Equal(t, testCase.expected, testCase.annotations)
 		})
 	}
-<<<<<<< HEAD
 }
 
 func TestNewAddAnnotationsRequestFromReader(t *testing.T) {
@@ -171,7 +171,4 @@
 			assert.Equal(t, testCase.isPresent, found)
 		})
 	}
-
-=======
->>>>>>> 98fc2dcb
 }