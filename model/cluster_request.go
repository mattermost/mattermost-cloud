// Copyright (c) 2015-present Mattermost, Inc. All Rights Reserved.
// See LICENSE.txt for license information.
//

package model

import (
	"encoding/json"
	"io"
	"net/url"

	"github.com/pkg/errors"
)

const (
	// NetworkingCalico is Calico networking plugin.
	NetworkingCalico = "calico"
	// NetworkingAmazon is Amazon networking plugin.
	NetworkingAmazon = "amazon-vpc-routed-eni"
	// NetworkingVpcCni is Amazon VPC CNI networking plugin.
<<<<<<< HEAD
	NetworkingVpcCni = "vpc-cni"
=======
	NetworkingVpcCni = "amazon-vpc-cni"
>>>>>>> 3b8405b4
)

// CreateClusterRequest specifies the parameters for a new cluster.
type CreateClusterRequest struct {
	Provider                   string                         `json:"provider,omitempty"`
	Zones                      []string                       `json:"zones,omitempty"`
	Version                    string                         `json:"version,omitempty"`
	AMI                        string                         `json:"ami,omitempty"`
	MasterInstanceType         string                         `json:"master-instance-type,omitempty"`
	MasterCount                int64                          `json:"master-count,omitempty"`
	NodeInstanceType           string                         `json:"node-instance-type,omitempty"`
	NodeMinCount               int64                          `json:"node-min-count,omitempty"`
	NodeMaxCount               int64                          `json:"node-max-count,omitempty"`
	AllowInstallations         bool                           `json:"allow-installations,omitempty"`
	APISecurityLock            bool                           `json:"api-security-lock,omitempty"`
	DesiredUtilityVersions     map[string]*HelmUtilityVersion `json:"utility-versions,omitempty"`
	Annotations                []string                       `json:"annotations,omitempty"`
	Networking                 string                         `json:"networking,omitempty"`
	VPC                        string                         `json:"vpc,omitempty"`
	MaxPodsPerNode             int64                          `json:"max-pods-per-node,omitempty"`
	ClusterRoleARN             string                         `json:"cluster-role-arn,omitempty"`
	NodeRoleARN                string                         `json:"node-role-arn,omitempty"`
	Provisioner                string                         `json:"provisioner,omitempty"`
	AdditionalNodeGroups       map[string]NodeGroupMetadata   `json:"additional-node-groups,omitempty"`
	NodeGroupWithPublicSubnet  []string                       `json:"nodegroup-with-public-subnet,omitempty"`
	NodeGroupWithSecurityGroup []string                       `json:"nodegroup-with-sg,omitempty"`
}

func (request *CreateClusterRequest) setUtilityDefaults(utilityName string) {
	reqDesiredUtilityVersion, ok := request.DesiredUtilityVersions[utilityName]
	if !ok {
		request.DesiredUtilityVersions[utilityName] = DefaultUtilityVersions[utilityName]
		return
	}
	if reqDesiredUtilityVersion.Chart == "" {
		reqDesiredUtilityVersion.Chart = DefaultUtilityVersions[utilityName].Chart
	}
	if reqDesiredUtilityVersion.ValuesPath == "" {
		reqDesiredUtilityVersion.ValuesPath = DefaultUtilityVersions[utilityName].ValuesPath
	}
}

func (request *CreateClusterRequest) setUtilitiesDefaults() {
	for utilityName := range DefaultUtilityVersions {
		request.setUtilityDefaults(utilityName)
	}
}

// SetDefaults sets the default values for a cluster create request.
func (request *CreateClusterRequest) SetDefaults() {
	if len(request.Provider) == 0 {
		request.Provider = ProviderAWS
	}
	if len(request.Provisioner) == 0 {
		request.Provisioner = ProvisionerKops
	}
	if len(request.Version) == 0 {
		if request.Provisioner == ProvisionerEKS {
			request.Version = "1.23"
		} else {
			request.Version = "latest"
		}
	}

	if len(request.Zones) == 0 {
		if request.Provisioner == ProvisionerEKS {
			request.Zones = []string{"us-east-1a", "us-east-1b"}
		} else {
			request.Zones = []string{"us-east-1a"}
		}
	}
	if len(request.MasterInstanceType) == 0 {
		request.MasterInstanceType = "t3.medium"
	}
	if request.MasterCount == 0 {
		request.MasterCount = 1
	}
	if len(request.NodeInstanceType) == 0 {
		request.NodeInstanceType = "m5.large"
	}
	if request.NodeMinCount == 0 {
		request.NodeMinCount = 2
	}
	if request.NodeMaxCount == 0 {
		request.NodeMaxCount = request.NodeMinCount
	}
	if request.MaxPodsPerNode == 0 {
		request.MaxPodsPerNode = 200
	}
	if len(request.Networking) == 0 {
		request.Networking = NetworkingCalico
	}

	if request.Provisioner == ProvisionerEKS {
		for ng, meta := range request.AdditionalNodeGroups {
			if len(meta.InstanceType) == 0 {
				meta.InstanceType = "m5.large"
			}
			if meta.MinCount == 0 {
				meta.MinCount = 2
			}
			if meta.MaxCount == 0 {
				meta.MaxCount = meta.MinCount
			}

			request.AdditionalNodeGroups[ng] = meta
		}
	}

	if request.DesiredUtilityVersions == nil {
		request.DesiredUtilityVersions = make(map[string]*HelmUtilityVersion)
	}
	request.setUtilitiesDefaults()
}

// Validate validates the values of a cluster create request.
func (request *CreateClusterRequest) Validate() error {
	if request.Provider != ProviderAWS {
		return errors.Errorf("unsupported provider %s", request.Provider)
	}
	if request.Provisioner != ProvisionerKops && request.Provisioner != ProvisionerEKS {
		return errors.Errorf("unsupported provisioner %s", request.Provisioner)
	}
	if !ValidClusterVersion(request.Version) {
		return errors.Errorf("unsupported cluster version %s", request.Version)
	}
	if request.MasterCount < 1 {
		return errors.Errorf("master count (%d) must be 1 or greater", request.MasterCount)
	}
	if request.NodeMinCount < 1 {
		return errors.Errorf("node min count (%d) must be 1 or greater", request.NodeMinCount)
	}
	if request.NodeMaxCount != request.NodeMinCount {
		return errors.Errorf("node min (%d) and max (%d) counts must match", request.NodeMinCount, request.NodeMaxCount)
	}
	if request.MaxPodsPerNode < 10 {
		return errors.Errorf("max pods per node (%d) must be 10 or greater", request.MaxPodsPerNode)
	}
	// TODO: check zones and instance types?

	if request.Provisioner == ProvisionerEKS {
		if request.ClusterRoleARN == "" {
			return errors.New("cluster role ARN for EKS cluster cannot be empty")
		}
		if request.NodeRoleARN == "" {
			return errors.New("node role ARN for EKS cluster cannot be empty")
		}
		if request.AMI == "" {
			return errors.New("AMI for EKS cluster cannot be empty")
		}

		if len(request.Zones) < 2 {
			return errors.New("EKS cluster needs at least two zones")
		}

		if request.AdditionalNodeGroups != nil {
			if _, f := request.AdditionalNodeGroups[NodeGroupWorker]; f {
				return errors.New("additional node group name cannot be named worker")
			}

			for name, ng := range request.AdditionalNodeGroups {
				if ng.MinCount < 1 {
					return errors.Errorf("node min count (%d) must be 1 or greater for node group %s", ng.MinCount, name)
				}
				if ng.MaxCount != ng.MinCount {
					return errors.Errorf("node min (%d) and max (%d) counts must match for node group %s", ng.MinCount, ng.MaxCount, name)
				}
			}
		}

		for _, ng := range request.NodeGroupWithPublicSubnet {
			if ng == NodeGroupWorker {
				continue
			}
			if _, f := request.AdditionalNodeGroups[ng]; !f {
				return errors.Errorf("invalid nodegroup %s to use public subnets", ng)
			}
		}

		for _, ng := range request.NodeGroupWithSecurityGroup {
			if ng == NodeGroupWorker {
				continue
			}
			if _, f := request.AdditionalNodeGroups[ng]; !f {
				return errors.Errorf("invalid nodegroup %s to use security group", ng)
			}
		}

	}

	if !contains(GetSupportedCniList(), request.Networking) {
		return errors.Errorf("unsupported cluster networking option %s", request.Networking)
	}
	return nil
}

// GetSupportedCniList starting with three supported CNI networking options, we can add more as required
func GetSupportedCniList() []string {
	return []string{"amazon-vpc-routed-eni", "amazonvpc", "weave", "canal", "calico"}
}

// contains checks if a string is present in a slice
func contains(s []string, str string) bool {
	for _, v := range s {
		if v == str {
			return true
		}
	}
	return false
}

// NewCreateClusterRequestFromReader will create a CreateClusterRequest from an
// io.Reader with JSON data.
func NewCreateClusterRequestFromReader(reader io.Reader) (*CreateClusterRequest, error) {
	var createClusterRequest CreateClusterRequest
	err := json.NewDecoder(reader).Decode(&createClusterRequest)
	if err != nil && err != io.EOF {
		return nil, errors.Wrap(err, "failed to decode create cluster request")
	}

	createClusterRequest.SetDefaults()
	err = createClusterRequest.Validate()
	if err != nil {
		return nil, errors.Wrap(err, "create cluster request failed validation")
	}

	return &createClusterRequest, nil
}

// GetClustersRequest describes the parameters to request a list of clusters.
type GetClustersRequest struct {
	Paging
}

// ApplyToURL modifies the given url to include query string parameters for the request.
func (request *GetClustersRequest) ApplyToURL(u *url.URL) {
	q := u.Query()
	request.Paging.AddToQuery(q)

	u.RawQuery = q.Encode()
}

// UpdateClusterRequest specifies the parameters available for updating a cluster.
type UpdateClusterRequest struct {
	AllowInstallations bool
}

// NewUpdateClusterRequestFromReader will create an UpdateClusterRequest from an io.Reader with JSON data.
func NewUpdateClusterRequestFromReader(reader io.Reader) (*UpdateClusterRequest, error) {
	var updateClusterRequest UpdateClusterRequest
	err := json.NewDecoder(reader).Decode(&updateClusterRequest)
	if err != nil && err != io.EOF {
		return nil, errors.Wrap(err, "failed to decode update cluster request")
	}
	return &updateClusterRequest, nil
}

// PatchUpgradeClusterRequest specifies the parameters for upgrading a cluster.
type PatchUpgradeClusterRequest struct {
	Version        *string        `json:"version,omitempty"`
	AMI            *string        `json:"ami,omitempty"`
	RotatorConfig  *RotatorConfig `json:"rotatorConfig,omitempty"`
	MaxPodsPerNode *int64
}

// Validate validates the values of a cluster upgrade request.
func (p *PatchUpgradeClusterRequest) Validate() error {
	if p.Version != nil && !ValidClusterVersion(*p.Version) {
		return errors.Errorf("unsupported cluster version %s", *p.Version)
	}
	if p.MaxPodsPerNode != nil && *p.MaxPodsPerNode < 10 {
		return errors.Errorf("max pods per node (%d) must be 10 or greater", *p.MaxPodsPerNode)
	}

	if p.RotatorConfig != nil {
		if err := p.RotatorConfig.Validate(); err != nil {
			return err
		}
	}

	return nil
}

// NewUpgradeClusterRequestFromReader will create an UpgradeClusterRequest from an io.Reader with JSON data.
func NewUpgradeClusterRequestFromReader(reader io.Reader) (*PatchUpgradeClusterRequest, error) {
	var upgradeClusterRequest PatchUpgradeClusterRequest
	err := json.NewDecoder(reader).Decode(&upgradeClusterRequest)
	if err != nil && err != io.EOF {
		return nil, errors.Wrap(err, "failed to decode upgrade cluster request")
	}

	err = upgradeClusterRequest.Validate()
	if err != nil {
		return nil, errors.Wrap(err, "upgrade cluster request failed validation")
	}

	return &upgradeClusterRequest, nil
}

// PatchClusterSizeRequest specifies the parameters for resizing a cluster.
type PatchClusterSizeRequest struct {
	NodeInstanceType *string        `json:"node-instance-type,omitempty"`
	NodeMinCount     *int64         `json:"node-min-count,omitempty"`
	NodeMaxCount     *int64         `json:"node-max-count,omitempty"`
	RotatorConfig    *RotatorConfig `json:"rotatorConfig,omitempty"`
	NodeGroups       []string       `json:"nodeGroups,omitempty"`
}

// Validate validates the values of a PatchClusterSizeRequest.
func (p *PatchClusterSizeRequest) Validate() error {
	if p.NodeInstanceType != nil && len(*p.NodeInstanceType) == 0 {
		return errors.New("node instance type cannot be a blank value")
	}
	if p.NodeMinCount != nil && *p.NodeMinCount < 1 {
		return errors.New("node min count has to be 1 or greater")
	}
	if p.NodeMinCount != nil && p.NodeMaxCount != nil &&
		*p.NodeMaxCount < *p.NodeMinCount {
		return errors.Errorf("node max count (%d) can't be less than min count (%d)", *p.NodeMaxCount, *p.NodeMinCount)
	}

	if p.RotatorConfig != nil {
		if err := p.RotatorConfig.Validate(); err != nil {
			return err
		}
	}

	return nil
}

// NewResizeClusterRequestFromReader will create an PatchClusterSizeRequest from an io.Reader with JSON data.
func NewResizeClusterRequestFromReader(reader io.Reader) (*PatchClusterSizeRequest, error) {
	var patchClusterSizeRequest PatchClusterSizeRequest
	err := json.NewDecoder(reader).Decode(&patchClusterSizeRequest)
	if err != nil && err != io.EOF {
		return nil, errors.Wrap(err, "failed to decode resize cluster request")
	}

	err = patchClusterSizeRequest.Validate()
	if err != nil {
		return nil, errors.Wrap(err, "resize cluster request failed validation")
	}

	return &patchClusterSizeRequest, nil
}

// ProvisionClusterRequest contains metadata related to changing the installed cluster state.
type ProvisionClusterRequest struct {
	DesiredUtilityVersions map[string]*HelmUtilityVersion `json:"utility-versions,omitempty"`
	Force                  bool                           `json:"force"`
}

// NewProvisionClusterRequestFromReader will create an UpdateClusterRequest from an io.Reader with JSON data.
func NewProvisionClusterRequestFromReader(reader io.Reader) (*ProvisionClusterRequest, error) {
	var provisionClusterRequest ProvisionClusterRequest
	err := json.NewDecoder(reader).Decode(&provisionClusterRequest)
	if err != nil && err != io.EOF {
		return nil, errors.Wrap(err, "failed to decode provision cluster request")
	}

	return &provisionClusterRequest, nil
}

type CreateNodegroupsRequest struct {
	Nodegroups                 map[string]NodeGroupMetadata `json:"nodegroups"`
	NodeGroupWithPublicSubnet  []string                     `json:"nodegroup-with-public-subnet,omitempty"`
	NodeGroupWithSecurityGroup []string                     `json:"nodegroup-with-sg,omitempty"`
}

// SetDefaults sets default values for nodegroups.
func (request *CreateNodegroupsRequest) SetDefaults() {
	for ng, meta := range request.Nodegroups {
		if len(meta.InstanceType) == 0 {
			meta.InstanceType = "m5.large"
		}
		if meta.MinCount == 0 {
			meta.MinCount = 2
		}
		if meta.MaxCount == 0 {
			meta.MaxCount = meta.MinCount
		}

		request.Nodegroups[ng] = meta
	}
}

// Validate validates the values of a nodegroup creation request.
func (request *CreateNodegroupsRequest) Validate() error {
	for ng, meta := range request.Nodegroups {
		if meta.MinCount < 1 {
			return errors.Errorf("nodegroup %s min count has to be 1 or greater", ng)
		}
		if meta.MaxCount < meta.MinCount {
			return errors.Errorf("nodegroup %s max count (%d) can't be less than min count (%d)", ng, meta.MaxCount, meta.MinCount)
		}
	}

	for _, ng := range request.NodeGroupWithPublicSubnet {
		if ng == NodeGroupWorker {
			continue
		}
		if _, f := request.Nodegroups[ng]; !f {
			return errors.Errorf("invalid nodegroup %s to use public subnets", ng)
		}
	}

	for _, ng := range request.NodeGroupWithSecurityGroup {
		if ng == NodeGroupWorker {
			continue
		}
		if _, f := request.Nodegroups[ng]; !f {
			return errors.Errorf("invalid nodegroup %s to use security group", ng)
		}
	}

	return nil
}

// NewCreateNodegroupsRequestFromReader will create an CreateNodegroupsRequest from an io.Reader with JSON data.
func NewCreateNodegroupsRequestFromReader(reader io.Reader) (*CreateNodegroupsRequest, error) {
	var createNodegroupsRequest CreateNodegroupsRequest
	err := json.NewDecoder(reader).Decode(&createNodegroupsRequest)
	if err != nil && err != io.EOF {
		return nil, errors.Wrap(err, "failed to decode create nodegroups request")
	}

	createNodegroupsRequest.SetDefaults()
	err = createNodegroupsRequest.Validate()
	if err != nil {
		return nil, errors.Wrap(err, "create nodegroups request failed validation")
	}

	return &createNodegroupsRequest, nil
}<|MERGE_RESOLUTION|>--- conflicted
+++ resolved
@@ -18,11 +18,7 @@
 	// NetworkingAmazon is Amazon networking plugin.
 	NetworkingAmazon = "amazon-vpc-routed-eni"
 	// NetworkingVpcCni is Amazon VPC CNI networking plugin.
-<<<<<<< HEAD
-	NetworkingVpcCni = "vpc-cni"
-=======
 	NetworkingVpcCni = "amazon-vpc-cni"
->>>>>>> 3b8405b4
 )
 
 // CreateClusterRequest specifies the parameters for a new cluster.
