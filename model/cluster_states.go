--- conflicted
+++ resolved
@@ -11,13 +11,8 @@
 	ClusterStateCreationRequested = "creation-requested"
 	// ClusterStateCreationInProgress is a cluster that is being actively created.
 	ClusterStateCreationInProgress = "creation-in-progress"
-<<<<<<< HEAD
-	// ClusterStateWaitingForNode is a cluster that is waiting for nodes to be ready
-	ClusterStateWaitingForNode = "waiting-for-node"
-=======
 	// ClusterStateWaitingForNodes is a cluster that is waiting for nodes to be ready
 	ClusterStateWaitingForNodes = "waiting-for-nodes"
->>>>>>> 87eecd35
 	// ClusterStateProvisionInProgress is a cluster in the process of being provisioned.
 	ClusterStateProvisionInProgress = "provision-in-progress"
 	// ClusterStateCreationFailed is a cluster that failed creation.
@@ -53,11 +48,7 @@
 	ClusterStateRefreshMetadata,
 	ClusterStateCreationRequested,
 	ClusterStateCreationInProgress,
-<<<<<<< HEAD
-	ClusterStateWaitingForNode,
-=======
 	ClusterStateWaitingForNodes,
->>>>>>> 87eecd35
 	ClusterStateProvisionInProgress,
 	ClusterStateCreationFailed,
 	ClusterStateProvisioningRequested,
@@ -79,11 +70,7 @@
 var AllClusterStatesPendingWork = []string{
 	ClusterStateCreationRequested,
 	ClusterStateCreationInProgress,
-<<<<<<< HEAD
-	ClusterStateWaitingForNode,
-=======
 	ClusterStateWaitingForNodes,
->>>>>>> 87eecd35
 	ClusterStateProvisionInProgress,
 	ClusterStateProvisioningRequested,
 	ClusterStateRefreshMetadata,
@@ -97,11 +84,7 @@
 var ClusterStateWorkPriority = map[string]int{
 	ClusterStateCreationRequested:   4,
 	ClusterStateCreationInProgress:  3,
-<<<<<<< HEAD
-	ClusterStateWaitingForNode:      2,
-=======
 	ClusterStateWaitingForNodes:     2,
->>>>>>> 87eecd35
 	ClusterStateProvisionInProgress: 1,
 }
 
