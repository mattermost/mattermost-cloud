// Copyright (c) 2015-present Mattermost, Inc. All Rights Reserved.
// See LICENSE.txt for license information.
//

package model

import (
	"testing"

	"github.com/stretchr/testify/assert"
	"github.com/stretchr/testify/require"
)

var nilHuv *HelmUtilityVersion // provides a typed nil; never initialize this

func TestSetUtilityVersion(t *testing.T) {
	u := &UtilityGroupVersions{
		PrometheusOperator: &HelmUtilityVersion{Chart: ""},
		Nginx:              &HelmUtilityVersion{Chart: ""},
		Fluentbit:          &HelmUtilityVersion{Chart: ""},
	}

	setUtilityVersion(u, NginxCanonicalName, &HelmUtilityVersion{Chart: "0.9"})
	assert.Equal(t, &HelmUtilityVersion{Chart: "0.9"}, u.Nginx)

	setUtilityVersion(u, "an_error", &HelmUtilityVersion{Chart: "9"})
	assert.Equal(t, &HelmUtilityVersion{Chart: "0.9"}, u.Nginx)
}

func TestGetUtilityVersion(t *testing.T) {
	u := UtilityGroupVersions{
		PrometheusOperator:  &HelmUtilityVersion{Chart: "3"},
		Thanos:              &HelmUtilityVersion{Chart: "4"},
		Nginx:               &HelmUtilityVersion{Chart: "5"},
		Fluentbit:           &HelmUtilityVersion{Chart: "6"},
		NodeProblemDetector: &HelmUtilityVersion{Chart: "7"},
		MetricsServer:       &HelmUtilityVersion{Chart: "8"},
		Velero:              &HelmUtilityVersion{Chart: "9"},
		Cloudprober:         &HelmUtilityVersion{Chart: "10"},
	}

	assert.Equal(t, &HelmUtilityVersion{Chart: "3"}, getUtilityVersion(u, PrometheusOperatorCanonicalName))
	assert.Equal(t, &HelmUtilityVersion{Chart: "4"}, getUtilityVersion(u, ThanosCanonicalName))
	assert.Equal(t, &HelmUtilityVersion{Chart: "5"}, getUtilityVersion(u, NginxCanonicalName))
	assert.Equal(t, &HelmUtilityVersion{Chart: "6"}, getUtilityVersion(u, FluentbitCanonicalName))
	assert.Equal(t, &HelmUtilityVersion{Chart: "7"}, getUtilityVersion(u, NodeProblemDetectorCanonicalName))
	assert.Equal(t, &HelmUtilityVersion{Chart: "8"}, getUtilityVersion(u, MetricsServerCanonicalName))
	assert.Equal(t, &HelmUtilityVersion{Chart: "9"}, getUtilityVersion(u, VeleroCanonicalName))
	assert.Equal(t, &HelmUtilityVersion{Chart: "10"}, getUtilityVersion(u, CloudproberCanonicalName))
	assert.Equal(t, nilHuv, getUtilityVersion(u, "anything else"))
}

func TestSetActualVersion(t *testing.T) {
	c := &Cluster{}

	assert.Nil(t, c.UtilityMetadata)
	err := c.SetUtilityActualVersion(NginxCanonicalName, &HelmUtilityVersion{Chart: "1.9.9"})
	require.NoError(t, err)
	assert.NotNil(t, c.UtilityMetadata)
	version := c.ActualUtilityVersion(NginxCanonicalName)
	assert.Equal(t, &HelmUtilityVersion{Chart: "1.9.9"}, version)
}

func TestSetDesired(t *testing.T) {
	for _, testCase := range []struct {
		description             string
		currentMetadata         *UtilityMetadata
		desiredVersions         map[string]*HelmUtilityVersion
		expectedDesiredVersions UtilityGroupVersions
	}{
		{
			description:     "set desired utility without actual",
			currentMetadata: nil,
			desiredVersions: map[string]*HelmUtilityVersion{
				NginxCanonicalName: {Chart: "1.9.9", ValuesPath: "vals"},
			},
			expectedDesiredVersions: UtilityGroupVersions{
				Nginx: &HelmUtilityVersion{Chart: "1.9.9", ValuesPath: "vals"},
			},
		},
		{
			description: "set single desired utility, don't inherit from actual",
			currentMetadata: &UtilityMetadata{
				ActualVersions: UtilityGroupVersions{
					PrometheusOperator: &HelmUtilityVersion{ValuesPath: "prom", Chart: "1.0.0"},
					Nginx:              &HelmUtilityVersion{ValuesPath: "nginx", Chart: "2.0.0"},
				},
			},
			desiredVersions: map[string]*HelmUtilityVersion{
				NginxCanonicalName: {Chart: "3.0.0", ValuesPath: "nginx"},
			},
			expectedDesiredVersions: UtilityGroupVersions{
				Nginx: &HelmUtilityVersion{ValuesPath: "nginx", Chart: "3.0.0"},
			},
		},
		{
			description: "use all actual to override current desired",
			currentMetadata: &UtilityMetadata{
				ActualVersions: UtilityGroupVersions{
					PrometheusOperator: &HelmUtilityVersion{ValuesPath: "prom", Chart: "1.0.0"},
					Nginx:              &HelmUtilityVersion{ValuesPath: "nginx", Chart: "2.0.0"},
					Teleport:           &HelmUtilityVersion{ValuesPath: "teleport-kube-agent", Chart: "5.0.0"},
				},
				DesiredVersions: UtilityGroupVersions{
					PrometheusOperator: &HelmUtilityVersion{ValuesPath: "desired-prometheus", Chart: "0.1"},
					Nginx:              &HelmUtilityVersion{ValuesPath: "desired-nginx", Chart: "120.0.0"},
					Teleport:           &HelmUtilityVersion{ValuesPath: "desired-teleport-kube-agent", Chart: "15.0.0"},
				},
			},
			desiredVersions: nil,
			expectedDesiredVersions: UtilityGroupVersions{
				PrometheusOperator: &HelmUtilityVersion{ValuesPath: "desired-prometheus", Chart: "0.1"},
				Nginx:              &HelmUtilityVersion{ValuesPath: "desired-nginx", Chart: "120.0.0"},
				Teleport:           &HelmUtilityVersion{ValuesPath: "desired-teleport-kube-agent", Chart: "15.0.0"},
			},
		},
	} {
		t.Run(testCase.description, func(t *testing.T) {
			c := &Cluster{
				UtilityMetadata: testCase.currentMetadata,
			}
			c.SetUtilityDesiredVersions(testCase.desiredVersions)
			assert.Equal(t, testCase.expectedDesiredVersions, c.UtilityMetadata.DesiredVersions)
		})
	}
}

func TestGetActualVersion(t *testing.T) {
	c := &Cluster{
		UtilityMetadata: &UtilityMetadata{
			DesiredVersions: UtilityGroupVersions{
				PrometheusOperator:  &HelmUtilityVersion{Chart: ""},
				Thanos:              &HelmUtilityVersion{Chart: ""},
				Nginx:               &HelmUtilityVersion{Chart: "10.3"},
				Fluentbit:           &HelmUtilityVersion{Chart: "1337"},
				Teleport:            &HelmUtilityVersion{Chart: "12345"},
				Pgbouncer:           &HelmUtilityVersion{Chart: "123456"},
				Promtail:            &HelmUtilityVersion{Chart: "123456"},
				Rtcd:                &HelmUtilityVersion{Chart: "123456"},
				Kubecost:            &HelmUtilityVersion{Chart: "12345678"},
				NodeProblemDetector: &HelmUtilityVersion{Chart: "123456789"},
				MetricsServer:       &HelmUtilityVersion{Chart: "1234567899"},
				Velero:              &HelmUtilityVersion{Chart: "12345678910"},
				Cloudprober:         &HelmUtilityVersion{Chart: "123456789101"},
			},
			ActualVersions: UtilityGroupVersions{
				PrometheusOperator:  &HelmUtilityVersion{Chart: "kube-prometheus-stack-9.4"},
				Thanos:              &HelmUtilityVersion{Chart: "thanos-2.4"},
				Nginx:               &HelmUtilityVersion{Chart: "nginx-10.2"},
				Fluentbit:           &HelmUtilityVersion{Chart: "fluent-bit-0.9"},
				Teleport:            &HelmUtilityVersion{Chart: "teleport-kube-agent-6.2.8"},
				Pgbouncer:           &HelmUtilityVersion{Chart: "pgbouncer-1.2.0"},
<<<<<<< HEAD
				Promtail:            &HelmUtilityVersion{Chart: "promtail-6.2.2"},
				Rtcd:                &HelmUtilityVersion{Chart: "rtcd-1.0.0"},
=======
				Promtail:            &HelmUtilityVersion{Chart: "promtail-4.2.0"},
				Rtcd:                &HelmUtilityVersion{Chart: "rtcd-1.1.0"},
>>>>>>> 975fca42
				Kubecost:            &HelmUtilityVersion{Chart: "cost-analyzer-1.88.1"},
				NodeProblemDetector: &HelmUtilityVersion{Chart: "node-problem-detector-2.0.5"},
				MetricsServer:       &HelmUtilityVersion{Chart: "metrics-server-3.8.2"},
				Velero:              &HelmUtilityVersion{Chart: "velero-2.29.4"},
				Cloudprober:         &HelmUtilityVersion{Chart: "cloudprober-0.1.0"},
			},
		},
	}

	version := c.ActualUtilityVersion(PrometheusOperatorCanonicalName)
	assert.Equal(t, &HelmUtilityVersion{Chart: "kube-prometheus-stack-9.4"}, version)

	version = c.ActualUtilityVersion(ThanosCanonicalName)
	assert.Equal(t, &HelmUtilityVersion{Chart: "thanos-2.4"}, version)

	version = c.ActualUtilityVersion(NginxCanonicalName)
	assert.Equal(t, &HelmUtilityVersion{Chart: "nginx-10.2"}, version)

	version = c.ActualUtilityVersion(FluentbitCanonicalName)
	assert.Equal(t, &HelmUtilityVersion{Chart: "fluent-bit-0.9"}, version)

	version = c.ActualUtilityVersion(TeleportCanonicalName)
	assert.Equal(t, &HelmUtilityVersion{Chart: "teleport-kube-agent-6.2.8"}, version)

	version = c.ActualUtilityVersion(PgbouncerCanonicalName)
	assert.Equal(t, &HelmUtilityVersion{Chart: "pgbouncer-1.2.0"}, version)

	version = c.ActualUtilityVersion(PromtailCanonicalName)
	assert.Equal(t, &HelmUtilityVersion{Chart: "promtail-6.2.2"}, version)

	version = c.ActualUtilityVersion(RtcdCanonicalName)
	assert.Equal(t, &HelmUtilityVersion{Chart: "rtcd-1.1.0"}, version)

	version = c.ActualUtilityVersion(KubecostCanonicalName)
	assert.Equal(t, &HelmUtilityVersion{Chart: "cost-analyzer-1.88.1"}, version)

	version = c.ActualUtilityVersion(NodeProblemDetectorCanonicalName)
	assert.Equal(t, &HelmUtilityVersion{Chart: "node-problem-detector-2.0.5"}, version)

	version = c.ActualUtilityVersion(MetricsServerCanonicalName)
	assert.Equal(t, &HelmUtilityVersion{Chart: "metrics-server-3.8.2"}, version)

	version = c.ActualUtilityVersion(VeleroCanonicalName)
	assert.Equal(t, &HelmUtilityVersion{Chart: "velero-2.29.4"}, version)

	version = c.ActualUtilityVersion(CloudproberCanonicalName)
	assert.Equal(t, &HelmUtilityVersion{Chart: "cloudprober-0.1.0"}, version)

	version = c.ActualUtilityVersion("something else that doesn't exist")
	assert.Equal(t, version, nilHuv)
}

func TestGetDesiredVersion(t *testing.T) {
	c := &Cluster{
		UtilityMetadata: &UtilityMetadata{
			DesiredVersions: UtilityGroupVersions{
				PrometheusOperator:  &HelmUtilityVersion{Chart: ""},
				Thanos:              &HelmUtilityVersion{Chart: ""},
				Nginx:               &HelmUtilityVersion{Chart: "10.3"},
				Fluentbit:           &HelmUtilityVersion{Chart: "1337"},
				Teleport:            &HelmUtilityVersion{Chart: "12345"},
				Pgbouncer:           &HelmUtilityVersion{Chart: "123456"},
				Promtail:            &HelmUtilityVersion{Chart: "123456"},
				Rtcd:                &HelmUtilityVersion{Chart: "123456"},
				Kubecost:            &HelmUtilityVersion{Chart: "12345678"},
				NodeProblemDetector: &HelmUtilityVersion{Chart: "123456789"},
				MetricsServer:       &HelmUtilityVersion{Chart: "1234567899"},
				Velero:              &HelmUtilityVersion{Chart: "12345678910"},
				Cloudprober:         &HelmUtilityVersion{Chart: "123456789101"},
			},
			ActualVersions: UtilityGroupVersions{
				PrometheusOperator:  &HelmUtilityVersion{Chart: "kube-prometheus-stack-9.4"},
				Thanos:              &HelmUtilityVersion{Chart: "thanos-2.4"},
				Nginx:               &HelmUtilityVersion{Chart: "nginx-10.2"},
				Fluentbit:           &HelmUtilityVersion{Chart: "fluent-bit-0.9"},
				Teleport:            &HelmUtilityVersion{Chart: "teleport-kube-agent-6.2.8"},
				Pgbouncer:           &HelmUtilityVersion{Chart: "pgbouncer-1.2.0"},
<<<<<<< HEAD
				Promtail:            &HelmUtilityVersion{Chart: "promtail-6.2.2"},
				Rtcd:                &HelmUtilityVersion{Chart: "rtcd-1.0.0"},
=======
				Promtail:            &HelmUtilityVersion{Chart: "promtail-4.2.0"},
				Rtcd:                &HelmUtilityVersion{Chart: "rtcd-1.1.0"},
>>>>>>> 975fca42
				Kubecost:            &HelmUtilityVersion{Chart: "cost-analyzer-1.88.1"},
				NodeProblemDetector: &HelmUtilityVersion{Chart: "node-problem-detector-2.0.5"},
				MetricsServer:       &HelmUtilityVersion{Chart: "metrics-server-3.8.2"},
				Velero:              &HelmUtilityVersion{Chart: "velero-2.29.4"},
				Cloudprober:         &HelmUtilityVersion{Chart: "cloudprober-0.1.0"},
			},
		},
	}

	version := c.DesiredUtilityVersion(PrometheusOperatorCanonicalName)
	assert.Equal(t, &HelmUtilityVersion{Chart: ""}, version)

	version = c.DesiredUtilityVersion(ThanosCanonicalName)
	assert.Equal(t, &HelmUtilityVersion{Chart: ""}, version)

	version = c.DesiredUtilityVersion(NginxCanonicalName)
	assert.Equal(t, &HelmUtilityVersion{Chart: "10.3"}, version)

	version = c.DesiredUtilityVersion(FluentbitCanonicalName)
	assert.Equal(t, &HelmUtilityVersion{Chart: "1337"}, version)

	version = c.DesiredUtilityVersion(TeleportCanonicalName)
	assert.Equal(t, &HelmUtilityVersion{Chart: "12345"}, version)

	version = c.DesiredUtilityVersion(PgbouncerCanonicalName)
	assert.Equal(t, &HelmUtilityVersion{Chart: "123456"}, version)

	version = c.DesiredUtilityVersion(PromtailCanonicalName)
	assert.Equal(t, &HelmUtilityVersion{Chart: "123456"}, version)

	version = c.DesiredUtilityVersion(RtcdCanonicalName)
	assert.Equal(t, &HelmUtilityVersion{Chart: "123456"}, version)

	version = c.DesiredUtilityVersion(KubecostCanonicalName)
	assert.Equal(t, &HelmUtilityVersion{Chart: "12345678"}, version)

	version = c.DesiredUtilityVersion(NodeProblemDetectorCanonicalName)
	assert.Equal(t, &HelmUtilityVersion{Chart: "123456789"}, version)

	version = c.DesiredUtilityVersion(MetricsServerCanonicalName)
	assert.Equal(t, &HelmUtilityVersion{Chart: "1234567899"}, version)

	version = c.DesiredUtilityVersion(VeleroCanonicalName)
	assert.Equal(t, &HelmUtilityVersion{Chart: "12345678910"}, version)

	version = c.DesiredUtilityVersion(CloudproberCanonicalName)
	assert.Equal(t, &HelmUtilityVersion{Chart: "123456789101"}, version)

	version = c.DesiredUtilityVersion("something else that doesn't exist")
	assert.Equal(t, nilHuv, version)
}<|MERGE_RESOLUTION|>--- conflicted
+++ resolved
@@ -150,13 +150,8 @@
 				Fluentbit:           &HelmUtilityVersion{Chart: "fluent-bit-0.9"},
 				Teleport:            &HelmUtilityVersion{Chart: "teleport-kube-agent-6.2.8"},
 				Pgbouncer:           &HelmUtilityVersion{Chart: "pgbouncer-1.2.0"},
-<<<<<<< HEAD
 				Promtail:            &HelmUtilityVersion{Chart: "promtail-6.2.2"},
-				Rtcd:                &HelmUtilityVersion{Chart: "rtcd-1.0.0"},
-=======
-				Promtail:            &HelmUtilityVersion{Chart: "promtail-4.2.0"},
 				Rtcd:                &HelmUtilityVersion{Chart: "rtcd-1.1.0"},
->>>>>>> 975fca42
 				Kubecost:            &HelmUtilityVersion{Chart: "cost-analyzer-1.88.1"},
 				NodeProblemDetector: &HelmUtilityVersion{Chart: "node-problem-detector-2.0.5"},
 				MetricsServer:       &HelmUtilityVersion{Chart: "metrics-server-3.8.2"},
@@ -234,13 +229,8 @@
 				Fluentbit:           &HelmUtilityVersion{Chart: "fluent-bit-0.9"},
 				Teleport:            &HelmUtilityVersion{Chart: "teleport-kube-agent-6.2.8"},
 				Pgbouncer:           &HelmUtilityVersion{Chart: "pgbouncer-1.2.0"},
-<<<<<<< HEAD
 				Promtail:            &HelmUtilityVersion{Chart: "promtail-6.2.2"},
-				Rtcd:                &HelmUtilityVersion{Chart: "rtcd-1.0.0"},
-=======
-				Promtail:            &HelmUtilityVersion{Chart: "promtail-4.2.0"},
 				Rtcd:                &HelmUtilityVersion{Chart: "rtcd-1.1.0"},
->>>>>>> 975fca42
 				Kubecost:            &HelmUtilityVersion{Chart: "cost-analyzer-1.88.1"},
 				NodeProblemDetector: &HelmUtilityVersion{Chart: "node-problem-detector-2.0.5"},
 				MetricsServer:       &HelmUtilityVersion{Chart: "metrics-server-3.8.2"},
