apiVersion: apps/v1
kind: Deployment
metadata:
  name: bifrost
  namespace: bifrost
spec:
  replicas: 5
  selector:
    matchLabels:
      name: bifrost
  template:
    metadata:
      labels:
        name: bifrost
    spec:
      containers:
      - name: bifrost
        command:
        - /bifrost
        image: mattermost/bifrost:v1.0.1
        imagePullPolicy: IfNotPresent
        env:
        - name: BIFROST_SERVICESETTINGS_HOST
          value: "0.0.0.0:8087"
        - name: BIFROST_SERVICESETTINGS_SERVICEHOST
          value: "0.0.0.0:8099"
        - name: BIFROST_LOGSETTINGS_CONSOLEJSON
          value: "true"
        - name: BIFROST_S3SETTINGS_BUCKET
          valueFrom:
            secretKeyRef:
              name: bifrost
              key: Bucket
        - name: BIFROST_S3SETTINGS_ACCESSKEYID
          valueFrom:
            secretKeyRef:
              name: bifrost
              key: AccessKeyID
        - name: BIFROST_S3SETTINGS_SECRETACCESSKEY
          valueFrom:
            secretKeyRef:
              name: bifrost
              key: SecretAccessKey
        readinessProbe:
          tcpSocket:
            port: 8087
          initialDelaySeconds: 5
          periodSeconds: 10
        livenessProbe:
          httpGet:
            path: /health
            port: 8099
          initialDelaySeconds: 3
          periodSeconds: 3
---
apiVersion: v1
kind: Service
metadata:
  name: bifrost
  namespace: bifrost
  labels:
    kubernetes.io/name: "bifrost"
spec:
  selector:
    name: bifrost
  ports:
  - port: 80
    name: bifrost
    protocol: TCP
    targetPort: 8087
  - port: 8099
    name: service
    protocol: TCP
    targetPort: 8099
---
apiVersion: networking.k8s.io/v1
kind: NetworkPolicy
metadata:
  name: allow-mattermost-apps
  namespace: bifrost
spec:
  podSelector: {}
  ingress:
  - ports:
    - port: 8087
      protocol: TCP
    from:
      - namespaceSelector: {}
        podSelector:
          matchLabels:
            app: mattermost
      - namespaceSelector: {}
        podSelector:
          matchLabels:
            app: mattermost-update-check
<<<<<<< HEAD
      - namespaceSelector: {}
        podSelector:
          matchLabels:
            app: backup-restore
=======
---
apiVersion: networking.k8s.io/v1
kind: NetworkPolicy
metadata:
  name: allow-prometheus-metrics
  namespace: bifrost
spec:
  podSelector: {}
  ingress:
  - ports:
    - port: 8099
      protocol: TCP
    from:
      - namespaceSelector:
          matchLabels:
            name: prometheus
>>>>>>> 2a94c5e2
<|MERGE_RESOLUTION|>--- conflicted
+++ resolved
@@ -93,12 +93,10 @@
         podSelector:
           matchLabels:
             app: mattermost-update-check
-<<<<<<< HEAD
-      - namespaceSelector: {}
+      - namespaceSelector: { }
         podSelector:
           matchLabels:
             app: backup-restore
-=======
 ---
 apiVersion: networking.k8s.io/v1
 kind: NetworkPolicy
@@ -114,5 +112,4 @@
     from:
       - namespaceSelector:
           matchLabels:
-            name: prometheus
->>>>>>> 2a94c5e2
+            name: prometheus