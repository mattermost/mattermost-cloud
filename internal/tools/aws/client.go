--- conflicted
+++ resolved
@@ -9,38 +9,21 @@
 	"strings"
 	"sync"
 
+	awsv2 "github.com/aws/aws-sdk-go-v2/aws"
 	"github.com/aws/aws-sdk-go-v2/service/acm"
-	"github.com/aws/aws-sdk-go/service/eks"
-	"github.com/aws/aws-sdk-go/service/eks/eksiface"
-
-	"github.com/aws/aws-sdk-go/service/applicationautoscaling"
-	"github.com/aws/aws-sdk-go/service/applicationautoscaling/applicationautoscalingiface"
-
-	awsv2 "github.com/aws/aws-sdk-go-v2/aws"
 	"github.com/aws/aws-sdk-go-v2/service/dynamodb"
 	"github.com/aws/aws-sdk-go-v2/service/ec2"
-<<<<<<< HEAD
+	"github.com/aws/aws-sdk-go-v2/service/iam"
 	"github.com/aws/aws-sdk-go-v2/service/kms"
 	"github.com/aws/aws-sdk-go-v2/service/rds"
 	"github.com/aws/aws-sdk-go-v2/service/resourcegroupstaggingapi"
-	"github.com/aws/aws-sdk-go/aws"
-	"github.com/aws/aws-sdk-go/aws/session"
-	"github.com/aws/aws-sdk-go/service/iam"
-	"github.com/aws/aws-sdk-go/service/iam/iamiface"
-	"github.com/aws/aws-sdk-go/service/route53"
-	"github.com/aws/aws-sdk-go/service/route53/route53iface"
-=======
-	"github.com/aws/aws-sdk-go-v2/service/iam"
 	"github.com/aws/aws-sdk-go-v2/service/route53"
 	"github.com/aws/aws-sdk-go/aws"
 	"github.com/aws/aws-sdk-go/aws/session"
-	"github.com/aws/aws-sdk-go/service/kms"
-	"github.com/aws/aws-sdk-go/service/kms/kmsiface"
-	"github.com/aws/aws-sdk-go/service/rds"
-	"github.com/aws/aws-sdk-go/service/rds/rdsiface"
-	"github.com/aws/aws-sdk-go/service/resourcegroupstaggingapi"
-	"github.com/aws/aws-sdk-go/service/resourcegroupstaggingapi/resourcegroupstaggingapiiface"
->>>>>>> 754bd20a
+	"github.com/aws/aws-sdk-go/service/applicationautoscaling"
+	"github.com/aws/aws-sdk-go/service/applicationautoscaling/applicationautoscalingiface"
+	"github.com/aws/aws-sdk-go/service/eks"
+	"github.com/aws/aws-sdk-go/service/eks/eksiface"
 	"github.com/aws/aws-sdk-go/service/s3"
 	"github.com/aws/aws-sdk-go/service/s3/s3iface"
 	"github.com/aws/aws-sdk-go/service/secretsmanager"
@@ -154,13 +137,8 @@
 type Service struct {
 	acm                   ACMAPI
 	ec2                   EC2API
-<<<<<<< HEAD
-	iam                   iamiface.IAMAPI
 	rds                   RDSAPI
-=======
 	iam                   IAMAPI
-	rds                   rdsiface.RDSAPI
->>>>>>> 754bd20a
 	s3                    s3iface.S3API
 	route53               Route53API
 	secretsManager        secretsmanageriface.SecretsManagerAPI
@@ -176,13 +154,8 @@
 func NewService(sess *session.Session, cfg awsv2.Config) *Service {
 	return &Service{
 		acm:                   acm.NewFromConfig(cfg), // v2
-<<<<<<< HEAD
-		iam:                   iam.New(sess),
 		rds:                   rds.NewFromConfig(cfg), // v2
-=======
-		iam:                   iam.NewFromConfig(cfg),
-		rds:                   rds.New(sess),
->>>>>>> 754bd20a
+		iam:                   iam.NewFromConfig(cfg), // v2
 		s3:                    s3.New(sess),
 		route53:               route53.NewFromConfig(cfg), //v2
 		secretsManager:        secretsmanager.New(sess),
