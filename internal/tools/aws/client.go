// Copyright (c) 2015-present Mattermost, Inc. All Rights Reserved.
// See LICENSE.txt for license information.
//

package aws

import (
	"context"
	"strings"
	"sync"

	"github.com/aws/aws-sdk-go-v2/service/acm"
	"github.com/aws/aws-sdk-go/service/eks"
	"github.com/aws/aws-sdk-go/service/eks/eksiface"

	"github.com/aws/aws-sdk-go/service/applicationautoscaling"
	"github.com/aws/aws-sdk-go/service/applicationautoscaling/applicationautoscalingiface"

	awsv2 "github.com/aws/aws-sdk-go-v2/aws"
	"github.com/aws/aws-sdk-go-v2/service/dynamodb"
	"github.com/aws/aws-sdk-go-v2/service/ec2"
<<<<<<< HEAD
	"github.com/aws/aws-sdk-go-v2/service/iam"
=======
	"github.com/aws/aws-sdk-go-v2/service/route53"
>>>>>>> 40a2f022
	"github.com/aws/aws-sdk-go/aws"
	"github.com/aws/aws-sdk-go/aws/session"
	"github.com/aws/aws-sdk-go/service/kms"
	"github.com/aws/aws-sdk-go/service/kms/kmsiface"
	"github.com/aws/aws-sdk-go/service/rds"
	"github.com/aws/aws-sdk-go/service/rds/rdsiface"
	"github.com/aws/aws-sdk-go/service/resourcegroupstaggingapi"
	"github.com/aws/aws-sdk-go/service/resourcegroupstaggingapi/resourcegroupstaggingapiiface"
	"github.com/aws/aws-sdk-go/service/s3"
	"github.com/aws/aws-sdk-go/service/s3/s3iface"
	"github.com/aws/aws-sdk-go/service/secretsmanager"
	"github.com/aws/aws-sdk-go/service/secretsmanager/secretsmanageriface"
	"github.com/aws/aws-sdk-go/service/sts"
	"github.com/aws/aws-sdk-go/service/sts/stsiface"
	"github.com/mattermost/mattermost-cloud/model"
	"github.com/pkg/errors"
	log "github.com/sirupsen/logrus"
	corev1 "k8s.io/api/core/v1"
)

// AWS interface for use by other packages.
type AWS interface {
	GetCertificateSummaryByTag(key, value string, logger log.FieldLogger) (*model.Certificate, error)

	GetCloudEnvironmentName() string

	GetAndClaimVpcResources(cluster *model.Cluster, owner string, logger log.FieldLogger) (ClusterResources, error)
	ClaimVPC(vpcID string, cluster *model.Cluster, owner string, logger log.FieldLogger) (ClusterResources, error)
	GetVpcResources(clusterID string, logger log.FieldLogger) (ClusterResources, error)
	ReleaseVpc(cluster *model.Cluster, logger log.FieldLogger) error
	AttachPolicyToRole(roleName, policyName string, logger log.FieldLogger) error
	DetachPolicyFromRole(roleName, policyName string, logger log.FieldLogger) error

	GetPrivateZoneDomainName(logger log.FieldLogger) (string, error)
	GetPrivateHostedZoneID() string
	GetPublicHostedZoneNames() []string
	GetTagByKeyAndZoneID(key string, id string, logger log.FieldLogger) (*Tag, error)

	CreatePrivateCNAME(dnsName string, dnsEndpoints []string, logger log.FieldLogger) error
	CreatePublicCNAME(dnsName string, dnsEndpoints []string, dnsIdentifier string, logger log.FieldLogger) error
	UpdatePublicRecordIDForCNAME(dnsName, newID string, logger log.FieldLogger) error
	IsProvisionedPrivateCNAME(dnsName string, logger log.FieldLogger) bool
	DeletePrivateCNAME(dnsName string, logger log.FieldLogger) error
	DeletePublicCNAME(dnsName string, logger log.FieldLogger) error
	DeletePublicCNAMEs(dnsName []string, logger log.FieldLogger) error
	UpsertPublicCNAMEs(dnsNames []string, endpoints []string, logger log.FieldLogger) error

	TagResource(resourceID, key, value string, logger log.FieldLogger) error
	UntagResource(resourceID, key, value string, logger log.FieldLogger) error
	IsValidAMI(AMIImage string, logger log.FieldLogger) (bool, error)

	DynamoDBEnsureTableDeleted(tableName string, logger log.FieldLogger) error
	S3EnsureBucketDeleted(bucketName string, logger log.FieldLogger) error
	S3EnsureObjectDeleted(bucketName, path string) error
	S3LargeCopy(srcBucketName, srcKey, destBucketName, destKey *string) error
	GetMultitenantBucketNameForInstallation(installationID string, store model.InstallationDatabaseStoreInterface) (string, error)

	GenerateBifrostUtilitySecret(clusterID string, logger log.FieldLogger) (*corev1.Secret, error)
	GetCIDRByVPCTag(vpcTagName string, logger log.FieldLogger) (string, error)

	GetVpcResourcesByVpcID(vpcID string, logger log.FieldLogger) (ClusterResources, error)
	TagResourcesByCluster(clusterResources ClusterResources, cluster *model.Cluster, owner string, logger log.FieldLogger) error

	SecretsManagerGetPGBouncerAuthUserPassword(vpcID string) (string, error)
	SecretsManagerValidateExternalDatabaseSecret(name string) error
	SwitchClusterTags(clusterID string, targetClusterID string, logger log.FieldLogger) error

	EnsureEKSCluster(cluster *model.Cluster, resources ClusterResources, eksMetadata model.EKSMetadata) (*eks.Cluster, error)
	EnsureEKSClusterNodeGroups(cluster *model.Cluster, resources ClusterResources, eksMetadata model.EKSMetadata) ([]*eks.Nodegroup, error)
	GetEKSCluster(clusterName string) (*eks.Cluster, error)
	IsClusterReady(clusterName string) (bool, error)
	EnsureNodeGroupsDeleted(cluster *model.Cluster) (bool, error)
	EnsureEKSClusterDeleted(cluster *model.Cluster) (bool, error)
	InstallEKSEBSAddon(cluster *model.Cluster) error

	AllowEKSPostgresTraffic(cluster *model.Cluster, eksMetadata model.EKSMetadata) error
	RevokeEKSPostgresTraffic(cluster *model.Cluster, eksMetadata model.EKSMetadata) error

	GetRegion() string
	GetAccountID() (string, error)
}

// Client is a client for interacting with AWS resources in a single AWS account.
type Client struct {
	store   model.InstallationDatabaseStoreInterface
	logger  log.FieldLogger
	cache   *cache
	service *Service
	config  *aws.Config
	mux     *sync.Mutex
}

// NewAWSClientWithConfig returns a new instance of Client with a custom configuration.
func NewAWSClientWithConfig(config *aws.Config, logger log.FieldLogger) (*Client, error) {
	client := &Client{
		logger: logger,
		config: config,
		mux:    &sync.Mutex{},
		cache:  &cache{},
	}
	err := client.buildCache()
	if err != nil {
		return nil, errors.Wrap(err, "failed to build AWS client cache")
	}
	err = client.validateCache()
	if err != nil {
		return nil, errors.Wrap(err, "invalid client cache")
	}

	return client, nil
}

type cache struct {
	environment string
	route53     *route53Cache
}

// Service hold AWS clients for each service.
type Service struct {
<<<<<<< HEAD
	acm ACMAPI
	ec2 EC2API
	// ec2                   ec2iface.EC2API
	iam                   IAMAPI
=======
	acm                   ACMAPI
	ec2                   EC2API
	iam                   iamiface.IAMAPI
>>>>>>> 40a2f022
	rds                   rdsiface.RDSAPI
	s3                    s3iface.S3API
	route53               Route53API
	secretsManager        secretsmanageriface.SecretsManagerAPI
	resourceGroupsTagging resourcegroupstaggingapiiface.ResourceGroupsTaggingAPIAPI
	kms                   kmsiface.KMSAPI
	dynamodb              DynamoDBAPI
	sts                   stsiface.STSAPI
	appAutoscaling        applicationautoscalingiface.ApplicationAutoScalingAPI
	eks                   eksiface.EKSAPI
}

// NewService creates a new instance of Service.
func NewService(sess *session.Session, cfg awsv2.Config) *Service {
	return &Service{
		acm:                   acm.NewFromConfig(cfg), // v2
		iam:                   iam.NewFromConfig(cfg),
		rds:                   rds.New(sess),
		s3:                    s3.New(sess),
		route53:               route53.NewFromConfig(cfg), //v2
		secretsManager:        secretsmanager.New(sess),
		resourceGroupsTagging: resourcegroupstaggingapi.New(sess),
		ec2:                   ec2.NewFromConfig(cfg), // v2
		kms:                   kms.New(sess),
		dynamodb:              dynamodb.NewFromConfig(cfg), // v2
		sts:                   sts.New(sess),
		appAutoscaling:        applicationautoscaling.New(sess),
		eks:                   eks.New(sess),
	}
}

// GetRegion returns current AWS region.
func (c *Client) GetRegion() string {
	return *c.config.Region
}

// Service constructs an AWS session and configuration if not yet successfully done and returns AWS
// clients set up.
func (c *Client) Service() *Service {
	ctx := context.TODO()

	if c.service == nil {
		// Load configuration for the V2 SDK
		cfg, err := NewAWSConfig(ctx)
		if err != nil {
			c.logger.WithError(err).Error("Can't load AWS Configuration")
		}

		// Load session for the V1 SDK
		sess, err := NewAWSSessionWithLogger(c.config, c.logger.WithField("tools-aws", "client"))
		if err != nil {
			c.logger.WithError(err).Error("failed to initialize AWS session")
			// Calls to AWS will fail until a healthy session is acquired.
			return NewService(&session.Session{}, cfg)
		}

		c.mux.Lock()
		c.service = NewService(sess, cfg)
		c.mux.Unlock()
	}

	return c.service
}

func (c *Client) buildCache() error {
	err := c.buildCloudEnvironmentNameCache()
	if err != nil {
		return errors.Wrap(err, "failed to lookup AWS environment value")
	}

	err = c.buildRoute53Cache()
	if err != nil {
		return errors.Wrap(err, "failed to build route53 cache")
	}

	c.logger.WithFields(log.Fields{
		"environment":            c.cache.environment,
		"private-hosted-zone-id": c.cache.route53.privateHostedZoneID,
		"public-hosted-zone-ids": c.cache.route53.publicHostedZones,
	}).Info("AWS client cache initialized")

	return nil
}

func (c *Client) validateCache() error {
	if c.cache == nil || c.cache.route53 == nil {
		return errors.New("cache has not been properly initialized")
	}
	if len(c.cache.environment) == 0 {
		return errors.New("environment cache value is empty")
	}
	if len(c.cache.route53.privateHostedZoneID) == 0 {
		return errors.New("private hosted zone ID cache value is empty")
	}
	if len(c.cache.route53.publicHostedZones) == 0 {
		return errors.New("public hosted zone IDs cache is empty")
	}

	return nil
}

// AddSQLStore adds SQLStore functionality to the AWS client.
func (c *Client) AddSQLStore(store model.InstallationDatabaseStoreInterface) {
	if !c.HasSQLStore() {
		c.store = store
	}
}

// HasSQLStore returns whether the AWS client has a SQL store or not.
func (c *Client) HasSQLStore() bool {
	return c.store != nil
}

// Helpers

// GetCloudEnvironmentName looks for a standard cloud account environment name
// and returns it.
func (c *Client) GetCloudEnvironmentName() string {
	return c.cache.environment
}

// buildCloudEnvironmentNameCache looks for a standard cloud account environment
// name and chacnes it in the AWS client.
func (c *Client) buildCloudEnvironmentNameCache() error {
	accountAliases, err := c.GetAccountAliases()
	if err != nil {
		return errors.Wrap(err, "failed to get account aliases")
	}
	if len(accountAliases.AccountAliases) < 1 {
		return errors.New("account alias not defined")
	}

	for _, alias := range accountAliases.AccountAliases {
		envNameParts := strings.Split(alias, "-")
		if strings.HasPrefix(alias, "mattermost-cloud") && len(envNameParts) == 3 {
			envName := envNameParts[2]
			if len(envName) == 0 {
				return errors.New("environment name value was empty")
			}

			c.cache.environment = envName
			return nil
		}
	}

	return errors.New("account environment name could not be found from account aliases")
}<|MERGE_RESOLUTION|>--- conflicted
+++ resolved
@@ -19,11 +19,8 @@
 	awsv2 "github.com/aws/aws-sdk-go-v2/aws"
 	"github.com/aws/aws-sdk-go-v2/service/dynamodb"
 	"github.com/aws/aws-sdk-go-v2/service/ec2"
-<<<<<<< HEAD
 	"github.com/aws/aws-sdk-go-v2/service/iam"
-=======
 	"github.com/aws/aws-sdk-go-v2/service/route53"
->>>>>>> 40a2f022
 	"github.com/aws/aws-sdk-go/aws"
 	"github.com/aws/aws-sdk-go/aws/session"
 	"github.com/aws/aws-sdk-go/service/kms"
@@ -143,16 +140,9 @@
 
 // Service hold AWS clients for each service.
 type Service struct {
-<<<<<<< HEAD
-	acm ACMAPI
-	ec2 EC2API
-	// ec2                   ec2iface.EC2API
-	iam                   IAMAPI
-=======
 	acm                   ACMAPI
 	ec2                   EC2API
-	iam                   iamiface.IAMAPI
->>>>>>> 40a2f022
+	iam                   IAMAPI
 	rds                   rdsiface.RDSAPI
 	s3                    s3iface.S3API
 	route53               Route53API
