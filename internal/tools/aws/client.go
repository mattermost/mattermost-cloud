// Copyright (c) 2015-present Mattermost, Inc. All Rights Reserved.
// See LICENSE.txt for license information.
//

package aws

import (
	"context"
	"strings"
	"sync"

	awsv2 "github.com/aws/aws-sdk-go-v2/aws"
	"github.com/aws/aws-sdk-go-v2/service/acm"
	"github.com/aws/aws-sdk-go-v2/service/dynamodb"
	"github.com/aws/aws-sdk-go-v2/service/ec2"
	"github.com/aws/aws-sdk-go-v2/service/iam"
	"github.com/aws/aws-sdk-go-v2/service/kms"
	"github.com/aws/aws-sdk-go-v2/service/rds"
	"github.com/aws/aws-sdk-go-v2/service/resourcegroupstaggingapi"
	"github.com/aws/aws-sdk-go-v2/service/route53"
	"github.com/aws/aws-sdk-go-v2/service/s3"
	"github.com/aws/aws-sdk-go/aws"
	"github.com/aws/aws-sdk-go/aws/session"
<<<<<<< HEAD
	"github.com/aws/aws-sdk-go/service/applicationautoscaling"
	"github.com/aws/aws-sdk-go/service/applicationautoscaling/applicationautoscalingiface"
	"github.com/aws/aws-sdk-go/service/eks"
	"github.com/aws/aws-sdk-go/service/eks/eksiface"
	"github.com/aws/aws-sdk-go/service/s3"
	"github.com/aws/aws-sdk-go/service/s3/s3iface"
=======
	"github.com/aws/aws-sdk-go/service/kms"
	"github.com/aws/aws-sdk-go/service/kms/kmsiface"
	"github.com/aws/aws-sdk-go/service/rds"
	"github.com/aws/aws-sdk-go/service/rds/rdsiface"
	"github.com/aws/aws-sdk-go/service/resourcegroupstaggingapi"
	"github.com/aws/aws-sdk-go/service/resourcegroupstaggingapi/resourcegroupstaggingapiiface"
>>>>>>> 18f5e93e
	"github.com/aws/aws-sdk-go/service/secretsmanager"
	"github.com/aws/aws-sdk-go/service/secretsmanager/secretsmanageriface"
	"github.com/aws/aws-sdk-go/service/sts"
	"github.com/aws/aws-sdk-go/service/sts/stsiface"
	"github.com/mattermost/mattermost-cloud/model"
	"github.com/pkg/errors"
	log "github.com/sirupsen/logrus"
	corev1 "k8s.io/api/core/v1"
)

// AWS interface for use by other packages.
type AWS interface {
	GetCertificateSummaryByTag(key, value string, logger log.FieldLogger) (*model.Certificate, error)

	GetCloudEnvironmentName() string

	GetAndClaimVpcResources(cluster *model.Cluster, owner string, logger log.FieldLogger) (ClusterResources, error)
	ClaimVPC(vpcID string, cluster *model.Cluster, owner string, logger log.FieldLogger) (ClusterResources, error)
	GetVpcResources(clusterID string, logger log.FieldLogger) (ClusterResources, error)
	ReleaseVpc(cluster *model.Cluster, logger log.FieldLogger) error
	AttachPolicyToRole(roleName, policyName string, logger log.FieldLogger) error
	DetachPolicyFromRole(roleName, policyName string, logger log.FieldLogger) error

	GetPrivateZoneDomainName(logger log.FieldLogger) (string, error)
	GetPrivateHostedZoneID() string
	GetPublicHostedZoneNames() []string
	GetTagByKeyAndZoneID(key string, id string, logger log.FieldLogger) (*Tag, error)

	CreatePrivateCNAME(dnsName string, dnsEndpoints []string, logger log.FieldLogger) error
	CreatePublicCNAME(dnsName string, dnsEndpoints []string, dnsIdentifier string, logger log.FieldLogger) error
	UpdatePublicRecordIDForCNAME(dnsName, newID string, logger log.FieldLogger) error
	IsProvisionedPrivateCNAME(dnsName string, logger log.FieldLogger) bool
	DeletePrivateCNAME(dnsName string, logger log.FieldLogger) error
	DeletePublicCNAME(dnsName string, logger log.FieldLogger) error
	DeletePublicCNAMEs(dnsName []string, logger log.FieldLogger) error
	UpsertPublicCNAMEs(dnsNames []string, endpoints []string, logger log.FieldLogger) error

	TagResource(resourceID, key, value string, logger log.FieldLogger) error
	UntagResource(resourceID, key, value string, logger log.FieldLogger) error
	IsValidAMI(AMIImage string, logger log.FieldLogger) (bool, error)

	DynamoDBEnsureTableDeleted(tableName string, logger log.FieldLogger) error
	S3EnsureBucketDeleted(bucketName string, logger log.FieldLogger) error
	S3EnsureObjectDeleted(bucketName, path string) error
	S3LargeCopy(srcBucketName, srcKey, destBucketName, destKey *string) error
	GetMultitenantBucketNameForInstallation(installationID string, store model.InstallationDatabaseStoreInterface) (string, error)

	GenerateBifrostUtilitySecret(clusterID string, logger log.FieldLogger) (*corev1.Secret, error)
	GetCIDRByVPCTag(vpcTagName string, logger log.FieldLogger) (string, error)

	GetVpcResourcesByVpcID(vpcID string, logger log.FieldLogger) (ClusterResources, error)
	TagResourcesByCluster(clusterResources ClusterResources, cluster *model.Cluster, owner string, logger log.FieldLogger) error

	SecretsManagerGetPGBouncerAuthUserPassword(vpcID string) (string, error)
	SecretsManagerValidateExternalDatabaseSecret(name string) error
	SwitchClusterTags(clusterID string, targetClusterID string, logger log.FieldLogger) error

	EnsureEKSCluster(cluster *model.Cluster, resources ClusterResources, eksMetadata model.EKSMetadata) (*eks.Cluster, error)
	EnsureEKSClusterNodeGroups(cluster *model.Cluster, resources ClusterResources, eksMetadata model.EKSMetadata) ([]*eks.Nodegroup, error)
	GetEKSCluster(clusterName string) (*eks.Cluster, error)
	IsClusterReady(clusterName string) (bool, error)
	EnsureNodeGroupsDeleted(cluster *model.Cluster) (bool, error)
	EnsureEKSClusterDeleted(cluster *model.Cluster) (bool, error)
	InstallEKSEBSAddon(cluster *model.Cluster) error

	AllowEKSPostgresTraffic(cluster *model.Cluster, eksMetadata model.EKSMetadata) error
	RevokeEKSPostgresTraffic(cluster *model.Cluster, eksMetadata model.EKSMetadata) error

	GetRegion() string
	GetAccountID() (string, error)
}

// Client is a client for interacting with AWS resources in a single AWS account.
type Client struct {
	store   model.InstallationDatabaseStoreInterface
	logger  log.FieldLogger
	cache   *cache
	service *Service
	config  *aws.Config
	mux     *sync.Mutex
}

// NewAWSClientWithConfig returns a new instance of Client with a custom configuration.
func NewAWSClientWithConfig(config *aws.Config, logger log.FieldLogger) (*Client, error) {
	client := &Client{
		logger: logger,
		config: config,
		mux:    &sync.Mutex{},
		cache:  &cache{},
	}
	err := client.buildCache()
	if err != nil {
		return nil, errors.Wrap(err, "failed to build AWS client cache")
	}
	err = client.validateCache()
	if err != nil {
		return nil, errors.Wrap(err, "invalid client cache")
	}

	return client, nil
}

type cache struct {
	environment string
	route53     *route53Cache
}

// Service hold AWS clients for each service.
type Service struct {
	acm                   ACMAPI
	ec2                   EC2API
	rds                   RDSAPI
	iam                   IAMAPI
<<<<<<< HEAD
	s3                    s3iface.S3API
=======
	rds                   rdsiface.RDSAPI
	s3                    S3API
>>>>>>> 18f5e93e
	route53               Route53API
	secretsManager        secretsmanageriface.SecretsManagerAPI
	resourceGroupsTagging ResourceGroupsTaggingAPIAPI
	kms                   KMSAPI
	dynamodb              DynamoDBAPI
	sts                   stsiface.STSAPI
	appAutoscaling        applicationautoscalingiface.ApplicationAutoScalingAPI
	eks                   eksiface.EKSAPI
}

// NewService creates a new instance of Service.
func NewService(sess *session.Session, cfg awsv2.Config) *Service {
	return &Service{
		acm:                   acm.NewFromConfig(cfg), // v2
<<<<<<< HEAD
		rds:                   rds.NewFromConfig(cfg), // v2
		iam:                   iam.NewFromConfig(cfg), // v2
		s3:                    s3.New(sess),
		route53:               route53.NewFromConfig(cfg), //v2
=======
		iam:                   iam.NewFromConfig(cfg),
		rds:                   rds.New(sess),
		s3:                    s3.NewFromConfig(cfg),      // v2
		route53:               route53.NewFromConfig(cfg), // v2
>>>>>>> 18f5e93e
		secretsManager:        secretsmanager.New(sess),
		resourceGroupsTagging: resourcegroupstaggingapi.NewFromConfig(cfg), // v2
		ec2:                   ec2.NewFromConfig(cfg),                      // v2
		kms:                   kms.NewFromConfig(cfg),                      // v2
		dynamodb:              dynamodb.NewFromConfig(cfg),                 // v2
		sts:                   sts.New(sess),
		appAutoscaling:        applicationautoscaling.New(sess),
		eks:                   eks.New(sess),
	}
}

// GetRegion returns current AWS region.
func (c *Client) GetRegion() string {
	return *c.config.Region
}

// Service constructs an AWS session and configuration if not yet successfully done and returns AWS
// clients set up.
func (c *Client) Service() *Service {
	ctx := context.TODO()

	if c.service == nil {
		// Load configuration for the V2 SDK
		cfg, err := NewAWSConfig(ctx)
		if err != nil {
			c.logger.WithError(err).Error("Can't load AWS Configuration")
		}

		// Load session for the V1 SDK
		sess, err := NewAWSSessionWithLogger(c.config, c.logger.WithField("tools-aws", "client"))
		if err != nil {
			c.logger.WithError(err).Error("failed to initialize AWS session")
			// Calls to AWS will fail until a healthy session is acquired.
			return NewService(&session.Session{}, cfg)
		}

		c.mux.Lock()
		c.service = NewService(sess, cfg)
		c.mux.Unlock()
	}

	return c.service
}

func (c *Client) buildCache() error {
	err := c.buildCloudEnvironmentNameCache()
	if err != nil {
		return errors.Wrap(err, "failed to lookup AWS environment value")
	}

	err = c.buildRoute53Cache()
	if err != nil {
		return errors.Wrap(err, "failed to build route53 cache")
	}

	c.logger.WithFields(log.Fields{
		"environment":            c.cache.environment,
		"private-hosted-zone-id": c.cache.route53.privateHostedZoneID,
		"public-hosted-zone-ids": c.cache.route53.publicHostedZones,
	}).Info("AWS client cache initialized")

	return nil
}

func (c *Client) validateCache() error {
	if c.cache == nil || c.cache.route53 == nil {
		return errors.New("cache has not been properly initialized")
	}
	if len(c.cache.environment) == 0 {
		return errors.New("environment cache value is empty")
	}
	if len(c.cache.route53.privateHostedZoneID) == 0 {
		return errors.New("private hosted zone ID cache value is empty")
	}
	if len(c.cache.route53.publicHostedZones) == 0 {
		return errors.New("public hosted zone IDs cache is empty")
	}

	return nil
}

// AddSQLStore adds SQLStore functionality to the AWS client.
func (c *Client) AddSQLStore(store model.InstallationDatabaseStoreInterface) {
	if !c.HasSQLStore() {
		c.store = store
	}
}

// HasSQLStore returns whether the AWS client has a SQL store or not.
func (c *Client) HasSQLStore() bool {
	return c.store != nil
}

// Helpers

// GetCloudEnvironmentName looks for a standard cloud account environment name
// and returns it.
func (c *Client) GetCloudEnvironmentName() string {
	return c.cache.environment
}

// buildCloudEnvironmentNameCache looks for a standard cloud account environment
// name and chacnes it in the AWS client.
func (c *Client) buildCloudEnvironmentNameCache() error {
	accountAliases, err := c.GetAccountAliases()
	if err != nil {
		return errors.Wrap(err, "failed to get account aliases")
	}
	if len(accountAliases.AccountAliases) < 1 {
		return errors.New("account alias not defined")
	}

	for _, alias := range accountAliases.AccountAliases {
		envNameParts := strings.Split(alias, "-")
		if strings.HasPrefix(alias, "mattermost-cloud") && len(envNameParts) == 3 {
			envName := envNameParts[2]
			if len(envName) == 0 {
				return errors.New("environment name value was empty")
			}

			c.cache.environment = envName
			return nil
		}
	}

	return errors.New("account environment name could not be found from account aliases")
}<|MERGE_RESOLUTION|>--- conflicted
+++ resolved
@@ -21,21 +21,10 @@
 	"github.com/aws/aws-sdk-go-v2/service/s3"
 	"github.com/aws/aws-sdk-go/aws"
 	"github.com/aws/aws-sdk-go/aws/session"
-<<<<<<< HEAD
 	"github.com/aws/aws-sdk-go/service/applicationautoscaling"
 	"github.com/aws/aws-sdk-go/service/applicationautoscaling/applicationautoscalingiface"
 	"github.com/aws/aws-sdk-go/service/eks"
 	"github.com/aws/aws-sdk-go/service/eks/eksiface"
-	"github.com/aws/aws-sdk-go/service/s3"
-	"github.com/aws/aws-sdk-go/service/s3/s3iface"
-=======
-	"github.com/aws/aws-sdk-go/service/kms"
-	"github.com/aws/aws-sdk-go/service/kms/kmsiface"
-	"github.com/aws/aws-sdk-go/service/rds"
-	"github.com/aws/aws-sdk-go/service/rds/rdsiface"
-	"github.com/aws/aws-sdk-go/service/resourcegroupstaggingapi"
-	"github.com/aws/aws-sdk-go/service/resourcegroupstaggingapi/resourcegroupstaggingapiiface"
->>>>>>> 18f5e93e
 	"github.com/aws/aws-sdk-go/service/secretsmanager"
 	"github.com/aws/aws-sdk-go/service/secretsmanager/secretsmanageriface"
 	"github.com/aws/aws-sdk-go/service/sts"
@@ -149,12 +138,7 @@
 	ec2                   EC2API
 	rds                   RDSAPI
 	iam                   IAMAPI
-<<<<<<< HEAD
-	s3                    s3iface.S3API
-=======
-	rds                   rdsiface.RDSAPI
 	s3                    S3API
->>>>>>> 18f5e93e
 	route53               Route53API
 	secretsManager        secretsmanageriface.SecretsManagerAPI
 	resourceGroupsTagging ResourceGroupsTaggingAPIAPI
@@ -169,17 +153,10 @@
 func NewService(sess *session.Session, cfg awsv2.Config) *Service {
 	return &Service{
 		acm:                   acm.NewFromConfig(cfg), // v2
-<<<<<<< HEAD
 		rds:                   rds.NewFromConfig(cfg), // v2
-		iam:                   iam.NewFromConfig(cfg), // v2
-		s3:                    s3.New(sess),
-		route53:               route53.NewFromConfig(cfg), //v2
-=======
 		iam:                   iam.NewFromConfig(cfg),
-		rds:                   rds.New(sess),
 		s3:                    s3.NewFromConfig(cfg),      // v2
 		route53:               route53.NewFromConfig(cfg), // v2
->>>>>>> 18f5e93e
 		secretsManager:        secretsmanager.New(sess),
 		resourceGroupsTagging: resourcegroupstaggingapi.NewFromConfig(cfg), // v2
 		ec2:                   ec2.NewFromConfig(cfg),                      // v2
