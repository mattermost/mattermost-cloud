--- conflicted
+++ resolved
@@ -22,21 +22,10 @@
 	"github.com/aws/aws-sdk-go-v2/service/secretsmanager"
 	"github.com/aws/aws-sdk-go/aws"
 	"github.com/aws/aws-sdk-go/aws/session"
-<<<<<<< HEAD
-	"github.com/aws/aws-sdk-go/service/kms"
-	"github.com/aws/aws-sdk-go/service/kms/kmsiface"
-	"github.com/aws/aws-sdk-go/service/rds"
-	"github.com/aws/aws-sdk-go/service/rds/rdsiface"
-	"github.com/aws/aws-sdk-go/service/resourcegroupstaggingapi"
-	"github.com/aws/aws-sdk-go/service/resourcegroupstaggingapi/resourcegroupstaggingapiiface"
-=======
 	"github.com/aws/aws-sdk-go/service/applicationautoscaling"
 	"github.com/aws/aws-sdk-go/service/applicationautoscaling/applicationautoscalingiface"
 	"github.com/aws/aws-sdk-go/service/eks"
 	"github.com/aws/aws-sdk-go/service/eks/eksiface"
-	"github.com/aws/aws-sdk-go/service/secretsmanager"
-	"github.com/aws/aws-sdk-go/service/secretsmanager/secretsmanageriface"
->>>>>>> aeb80a35
 	"github.com/aws/aws-sdk-go/service/sts"
 	"github.com/aws/aws-sdk-go/service/sts/stsiface"
 	"github.com/mattermost/mattermost-cloud/model"
@@ -148,20 +137,11 @@
 	ec2                   EC2API
 	rds                   RDSAPI
 	iam                   IAMAPI
-<<<<<<< HEAD
-	rds                   rdsiface.RDSAPI
 	secretsManager        SecretsManagerAPI
 	s3                    S3API
 	route53               Route53API
-	resourceGroupsTagging resourcegroupstaggingapiiface.ResourceGroupsTaggingAPIAPI
-	kms                   kmsiface.KMSAPI
-=======
-	s3                    S3API
-	route53               Route53API
-	secretsManager        secretsmanageriface.SecretsManagerAPI
 	resourceGroupsTagging ResourceGroupsTaggingAPIAPI
 	kms                   KMSAPI
->>>>>>> aeb80a35
 	dynamodb              DynamoDBAPI
 	sts                   stsiface.STSAPI
 	appAutoscaling        applicationautoscalingiface.ApplicationAutoScalingAPI
@@ -174,24 +154,13 @@
 		acm:                   acm.NewFromConfig(cfg), // v2
 		rds:                   rds.NewFromConfig(cfg), // v2
 		iam:                   iam.NewFromConfig(cfg),
-<<<<<<< HEAD
-		rds:                   rds.New(sess),
-		secretsManager:        secretsmanager.NewFromConfig(cfg), // v2
-		route53:               route53.NewFromConfig(cfg),        // v2
-		s3:                    s3.NewFromConfig(cfg),             // v2
-		resourceGroupsTagging: resourcegroupstaggingapi.New(sess),
-		ec2:                   ec2.NewFromConfig(cfg), // v2
-		kms:                   kms.New(sess),
-		dynamodb:              dynamodb.NewFromConfig(cfg), // v2
-=======
-		s3:                    s3.NewFromConfig(cfg),      // v2
-		route53:               route53.NewFromConfig(cfg), // v2
-		secretsManager:        secretsmanager.New(sess),
+		s3:                    s3.NewFromConfig(cfg),                       // v2
+		route53:               route53.NewFromConfig(cfg),                  // v2
+		secretsManager:        secretsmanager.NewFromConfig(cfg),           // v2
 		resourceGroupsTagging: resourcegroupstaggingapi.NewFromConfig(cfg), // v2
 		ec2:                   ec2.NewFromConfig(cfg),                      // v2
 		kms:                   kms.NewFromConfig(cfg),                      // v2
 		dynamodb:              dynamodb.NewFromConfig(cfg),                 // v2
->>>>>>> aeb80a35
 		sts:                   sts.New(sess),
 		appAutoscaling:        applicationautoscaling.New(sess),
 		eks:                   eks.New(sess),
