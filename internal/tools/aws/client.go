// Copyright (c) 2015-present Mattermost, Inc. All Rights Reserved.
// See LICENSE.txt for license information.
//

package aws

import (
	"sync"

	"github.com/aws/aws-sdk-go/aws"
	"github.com/aws/aws-sdk-go/aws/session"
	"github.com/aws/aws-sdk-go/service/acm"
	"github.com/aws/aws-sdk-go/service/acm/acmiface"
	"github.com/aws/aws-sdk-go/service/dynamodb"
	"github.com/aws/aws-sdk-go/service/dynamodb/dynamodbiface"
	"github.com/aws/aws-sdk-go/service/ec2"
	"github.com/aws/aws-sdk-go/service/ec2/ec2iface"
	"github.com/aws/aws-sdk-go/service/iam"
	"github.com/aws/aws-sdk-go/service/iam/iamiface"
	"github.com/aws/aws-sdk-go/service/kms"
	"github.com/aws/aws-sdk-go/service/kms/kmsiface"
	"github.com/aws/aws-sdk-go/service/rds"
	"github.com/aws/aws-sdk-go/service/rds/rdsiface"
	"github.com/aws/aws-sdk-go/service/resourcegroupstaggingapi"
	"github.com/aws/aws-sdk-go/service/resourcegroupstaggingapi/resourcegroupstaggingapiiface"
	"github.com/aws/aws-sdk-go/service/route53"
	"github.com/aws/aws-sdk-go/service/route53/route53iface"
	"github.com/aws/aws-sdk-go/service/s3"
	"github.com/aws/aws-sdk-go/service/s3/s3iface"
	"github.com/aws/aws-sdk-go/service/secretsmanager"
	"github.com/aws/aws-sdk-go/service/secretsmanager/secretsmanageriface"
	"github.com/aws/aws-sdk-go/service/sts"
	"github.com/aws/aws-sdk-go/service/sts/stsiface"
	"github.com/mattermost/mattermost-cloud/model"
	log "github.com/sirupsen/logrus"
)

// AWS interface for use by other packages.
type AWS interface {
	GetCertificateSummaryByTag(key, value string, logger log.FieldLogger) (*acm.CertificateSummary, error)

	GetAndClaimVpcResources(clusterID, owner string, logger log.FieldLogger) (ClusterResources, error)
	ReleaseVpc(clusterID string, logger log.FieldLogger) error
	AttachPolicyToRole(roleName, policyName string, logger log.FieldLogger) error
	DetachPolicyFromRole(roleName, policyName string, logger log.FieldLogger) error

	GetPrivateZoneDomainName(logger log.FieldLogger) (string, error)
	GetPrivateZoneIDForDefaultTag(logger log.FieldLogger) (string, error)
	GetTagByKeyAndZoneID(key string, id string, logger log.FieldLogger) (*Tag, error)
	CreatePrivateCNAME(dnsName string, dnsEndpoints []string, logger log.FieldLogger) error
	CreatePublicCNAME(dnsName string, dnsEndpoints []string, logger log.FieldLogger) error

	IsProvisionedPrivateCNAME(dnsName string, logger log.FieldLogger) bool
	DeletePrivateCNAME(dnsName string, logger log.FieldLogger) error
	DeletePublicCNAME(dnsName string, logger log.FieldLogger) error

	TagResource(resourceID, key, value string, logger log.FieldLogger) error
	UntagResource(resourceID, key, value string, logger log.FieldLogger) error
	IsValidAMI(AMIImage string, logger log.FieldLogger) (bool, error)

	GetAccountAliases() (*iam.ListAccountAliasesOutput, error)
	DynamoDBEnsureTableDeleted(tableName string, logger log.FieldLogger) error
	S3EnsureBucketDeleted(bucketName string, logger log.FieldLogger) error
}

// NewAWSClientWithConfig returns a new instance of Client with a custom configuration.
func NewAWSClientWithConfig(config *aws.Config, logger log.FieldLogger) *Client {
	return &Client{
		logger: logger,
		config: config,
		mux:    &sync.Mutex{},
	}
}

// Service hold AWS clients for each service.
type Service struct {
	acm                   acmiface.ACMAPI
	ec2                   ec2iface.EC2API
	iam                   iamiface.IAMAPI
	rds                   rdsiface.RDSAPI
	s3                    s3iface.S3API
	route53               route53iface.Route53API
	secretsManager        secretsmanageriface.SecretsManagerAPI
	resourceGroupsTagging resourcegroupstaggingapiiface.ResourceGroupsTaggingAPIAPI
	kms                   kmsiface.KMSAPI
<<<<<<< HEAD
	dynamodb              dynamodbiface.DynamoDBAPI
=======
	sts                   stsiface.STSAPI
>>>>>>> 6b691947
}

// NewService creates a new instance of Service.
func NewService(sess *session.Session) *Service {
	return &Service{
		acm:                   acm.New(sess),
		iam:                   iam.New(sess),
		rds:                   rds.New(sess),
		s3:                    s3.New(sess),
		route53:               route53.New(sess),
		secretsManager:        secretsmanager.New(sess),
		resourceGroupsTagging: resourcegroupstaggingapi.New(sess),
		ec2:                   ec2.New(sess),
		kms:                   kms.New(sess),
<<<<<<< HEAD
		dynamodb:              dynamodb.New(sess),
=======
		sts:                   sts.New(sess),
>>>>>>> 6b691947
	}
}

// Client is a client for interacting with AWS resources.
type Client struct {
	store   model.InstallationDatabaseStoreInterface
	logger  log.FieldLogger
	service *Service
	config  *aws.Config
	mux     *sync.Mutex
}

// Service contructs an AWS session if not yet successfully done and returns AWS clients.
func (c *Client) Service() *Service {
	if c.service == nil {
		sess, err := NewAWSSessionWithLogger(c.config, c.logger.WithField("tools-aws", "client"))
		if err != nil {
			c.logger.WithError(err).Error("failed to initialize AWS session")
			// Calls to AWS will fail until a healthy session is acquired.
			return NewService(&session.Session{})
		}

		c.mux.Lock()
		c.service = NewService(sess)
		c.mux.Unlock()
	}

	return c.service
}

// AddSQLStore adds SQLStore functionality to the AWS client.
func (c *Client) AddSQLStore(store model.InstallationDatabaseStoreInterface) {
	if !c.HasSQLStore() {
		c.store = store
	}
}

// HasSQLStore returns whether the AWS client has a SQL store or not.
func (c *Client) HasSQLStore() bool {
	return c.store != nil
}<|MERGE_RESOLUTION|>--- conflicted
+++ resolved
@@ -83,11 +83,8 @@
 	secretsManager        secretsmanageriface.SecretsManagerAPI
 	resourceGroupsTagging resourcegroupstaggingapiiface.ResourceGroupsTaggingAPIAPI
 	kms                   kmsiface.KMSAPI
-<<<<<<< HEAD
 	dynamodb              dynamodbiface.DynamoDBAPI
-=======
 	sts                   stsiface.STSAPI
->>>>>>> 6b691947
 }
 
 // NewService creates a new instance of Service.
@@ -102,11 +99,8 @@
 		resourceGroupsTagging: resourcegroupstaggingapi.New(sess),
 		ec2:                   ec2.New(sess),
 		kms:                   kms.New(sess),
-<<<<<<< HEAD
 		dynamodb:              dynamodb.New(sess),
-=======
 		sts:                   sts.New(sess),
->>>>>>> 6b691947
 	}
 }
 
