--- conflicted
+++ resolved
@@ -7,11 +7,11 @@
 	"github.com/aws/aws-sdk-go/service/ec2"
 	"github.com/pkg/errors"
 	log "github.com/sirupsen/logrus"
+	corev1 "k8s.io/api/core/v1"
+	metav1 "k8s.io/apimachinery/pkg/apis/meta/v1"
 
 	"github.com/mattermost/mattermost-cloud/model"
 	mmv1alpha1 "github.com/mattermost/mattermost-operator/pkg/apis/mattermost/v1alpha1"
-	corev1 "k8s.io/api/core/v1"
-	metav1 "k8s.io/apimachinery/pkg/apis/meta/v1"
 )
 
 const connStringTemplate = "mysql://%s:%s@tcp(%s:3306)/mattermost?charset=utf8mb4,utf8&readTimeout=30s&writeTimeout=30s"
@@ -19,9 +19,6 @@
 // RDSDatabase is a database backed by AWS RDS.
 type RDSDatabase struct {
 	installationID string
-
-	// Mainly used for dependency injection.
-	client *Client
 }
 
 // NewRDSDatabase returns a new RDSDatabase interface.
@@ -33,15 +30,9 @@
 
 // Provision completes all the steps necessary to provision a RDS database.
 func (d *RDSDatabase) Provision(store model.InstallationDatabaseStoreInterface, logger log.FieldLogger) error {
-	sess, err := NewAWSSession()
-	if err != nil {
-		return err
-	}
+	AWSClient.AddSQLStore(store)
 
-	awsClient := NewAWSClient(sess)
-	awsClient.AddSQLStore(store)
-
-	err = rdsDatabaseProvision(d.installationID, awsClient, logger)
+	err = rdsDatabaseProvision(d.installationID, logger)
 	if err != nil {
 		return errors.Wrap(err, "unable to provision RDS database")
 	}
@@ -54,19 +45,13 @@
 	logger.Info("Tearing down AWS RDS database")
 	awsID := CloudID(d.installationID)
 
-	sess, err := NewAWSSession()
-	if err != nil {
-		return err
-	}
-
-	awsClient := NewAWSClient(sess)
-	err = awsClient.secretsManagerEnsureRDSSecretDeleted(awsID, logger)
+	err = AWSClient.secretsManagerEnsureRDSSecretDeleted(awsID, logger)
 	if err != nil {
 		return errors.Wrap(err, "unable to delete RDS secret")
 	}
 
 	if !keepData {
-		err = awsClient.rdsEnsureDBClusterDeleted(awsID, logger)
+		err = AWSClient.rdsEnsureDBClusterDeleted(awsID, logger)
 		if err != nil {
 			return errors.Wrap(err, "unable to delete RDS DB cluster")
 		}
@@ -80,21 +65,7 @@
 
 // Snapshot creates a snapshot of the RDS database.
 func (d *RDSDatabase) Snapshot(logger log.FieldLogger) error {
-<<<<<<< HEAD
-	client, err := d.awsClient(logger)
-	if err != nil {
-		return errors.Wrap(err, "unable to snapshot RDS database")
-	}
-
-	err = client.CreateDatabaseSnapshot(d.installationID)
-=======
-	sess, err := NewAWSSession()
-	if err != nil {
-		return err
-	}
-
-	err = NewAWSClient(sess).CreateDatabaseSnapshot(d.installationID)
->>>>>>> 9d9be9b5
+	err = AWSClient.CreateDatabaseSnapshot(d.installationID)
 	if err != nil {
 		return errors.Wrap(err, "unable to snapshot RDS database")
 	}
@@ -139,30 +110,17 @@
 	return databaseSpec, databaseSecret, nil
 }
 
-func (d *RDSDatabase) awsClient(logger log.FieldLogger) (*Client, error) {
-	if d.client != nil {
-		return d.client, nil
-	}
-
-	sess, err := DefaultSessionConfig().CreateSession(logger)
-	if err != nil {
-		return nil, err
-	}
-
-	return NewAWSClient(sess), nil
-}
-
-func rdsDatabaseProvision(installationID string, awsClient *Client, logger log.FieldLogger) error {
+func rdsDatabaseProvision(installationID string, logger log.FieldLogger) error {
 	awsID := CloudID(installationID)
 	logger.Infof("Provisioning AWS RDS database with ID %s", awsID)
 
 	// To properly provision the database we need a SQL client to lookup which
 	// cluster(s) the installation is running on.
-	if !awsClient.HasSQLStore() {
+	if !AWSClient.HasSQLStore() {
 		return errors.New("the provided AWS client does not have SQL store access")
 	}
 
-	clusterInstallations, err := awsClient.store.GetClusterInstallations(&model.ClusterInstallationFilter{
+	clusterInstallations, err := AWSClient.store.GetClusterInstallations(&model.ClusterInstallationFilter{
 		PerPage:        model.AllPerPage,
 		InstallationID: installationID,
 	})
@@ -199,17 +157,17 @@
 
 	vpcID := *vpcs[0].VpcId
 
-	rdsSecret, err := awsClient.secretsManagerEnsureRDSSecretCreated(awsID, logger)
+	rdsSecret, err := AWSClient.secretsManagerEnsureRDSSecretCreated(awsID, logger)
 	if err != nil {
 		return err
 	}
 
-	err = awsClient.rdsEnsureDBClusterCreated(awsID, vpcID, rdsSecret.MasterUsername, rdsSecret.MasterPassword, logger)
+	err = AWSClient.rdsEnsureDBClusterCreated(awsID, vpcID, rdsSecret.MasterUsername, rdsSecret.MasterPassword, logger)
 	if err != nil {
 		return err
 	}
 
-	err = awsClient.rdsEnsureDBClusterInstanceCreated(awsID, fmt.Sprintf("%s-master", awsID), logger)
+	err = AWSClient.rdsEnsureDBClusterInstanceCreated(awsID, fmt.Sprintf("%s-master", awsID), logger)
 	if err != nil {
 		return err
 	}
