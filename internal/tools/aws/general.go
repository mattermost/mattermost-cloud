--- conflicted
+++ resolved
@@ -11,11 +11,7 @@
 	"github.com/pkg/errors"
 )
 
-<<<<<<< HEAD
-// getAvailabilityZones retrive the Availabitly zones for the AWS region set in the Client.
-=======
 // getAvailabilityZones retrieve the Availability zones for the AWS region set in the Client.
->>>>>>> f82f7d75
 func (a *Client) getAvailabilityZones() ([]string, error) {
 	ctx := context.TODO()
 	resp, err := a.Service().ec2.DescribeAvailabilityZones(ctx, &ec2.DescribeAvailabilityZonesInput{})
