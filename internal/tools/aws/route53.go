--- conflicted
+++ resolved
@@ -28,15 +28,10 @@
 }
 
 type route53Cache struct {
-<<<<<<< HEAD
-	privateHostedZoneID   string
-	publicHostedZoneID    string
 	privateHostedZoneName string
 	publicHostedZoneName  string
-=======
 	privateHostedZoneID string
 	publicHostedZones   map[string]awsHostedZone
->>>>>>> e708855c
 }
 
 func (a *Client) buildRoute53Cache() error {
@@ -81,15 +76,10 @@
 		return errors.Wrap(err, "failed to get public hosted zone name")
 	}
 	a.cache.route53 = &route53Cache{
-<<<<<<< HEAD
-		privateHostedZoneID:   privateID,
-		publicHostedZoneID:    publicID,
 		privateHostedZoneName: privateZoneName,
 		publicHostedZoneName:  publicZoneName,
-=======
 		privateHostedZoneID: privateID,
 		publicHostedZones:   zoneMap,
->>>>>>> e708855c
 	}
 
 	return nil
