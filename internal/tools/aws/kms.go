// Copyright (c) 2015-present Mattermost, Inc. All Rights Reserved.
// See LICENSE.txt for license information.
//

package aws

import (
	"context"

	"github.com/aws/aws-sdk-go-v2/aws"
	"github.com/aws/aws-sdk-go-v2/service/kms"
	kmsTypes "github.com/aws/aws-sdk-go-v2/service/kms/types"
)

// kmsCreateSymmetricKey creates a symmetric encryption key with alias.
func (a *Client) kmsCreateSymmetricKey(keyDescription string, tags []kmsTypes.Tag) (*kmsTypes.KeyMetadata, error) {
	createKeyOut, err := a.Service().kms.CreateKey(
		context.TODO(),
		&kms.CreateKeyInput{
			Description: aws.String(keyDescription),
			Tags:        tags,
		})
	if err != nil {
		return nil, err
	}

	return createKeyOut.KeyMetadata, nil
}

<<<<<<< HEAD
=======
// kmsCreateAlias creates an alias for a symmetric encryption key. Alias allows retrieving the key ID in one call and
// without special permissions that would be necessary if looking up it by tags for example.
func (a *Client) kmsCreateAlias(keyID, aliasName string) error {
	_, err := a.Service().kms.CreateAlias(
		context.TODO(),
		&kms.CreateAliasInput{
			AliasName:   aws.String(aliasName),
			TargetKeyId: aws.String(keyID),
		})
	if err != nil {
		return err
	}

	return nil
}

// kmsDisableSymmetricKey disable a symmetric encryption key with alias.
func (a *Client) kmsDisableSymmetricKey(keyID string) error {
	_, err := a.Service().kms.DisableKey(
		context.TODO(),
		&kms.DisableKeyInput{
			KeyId: aws.String(keyID),
		})
	if err != nil {
		return err
	}

	return nil
}

>>>>>>> 9f9245c5
// kmsGetSymmetricKey get a symmetric encryption key with alias.
func (a *Client) kmsGetSymmetricKey(aliasName string) (*kmsTypes.KeyMetadata, error) {
	describeKeyOut, err := a.Service().kms.DescribeKey(
		context.TODO(),
		&kms.DescribeKeyInput{
			KeyId: aws.String(aliasName),
		})
	if err != nil {
		return nil, err
	}

	return describeKeyOut.KeyMetadata, nil
}

// kmsScheduleKeyDeletion sets a supplied key for deletion in n days. The service will return an error
// if scheduled time is are less than 7 or more than 30 days.
// https://docs.aws.amazon.com/kms/latest/APIReference/API_ScheduleKeyDeletion.html#API_ScheduleKeyDeletion_RequestSyntax
func (a *Client) kmsScheduleKeyDeletion(keyID string, days int32) error {
	_, err := a.Service().kms.ScheduleKeyDeletion(
		context.TODO(),
		&kms.ScheduleKeyDeletionInput{
			KeyId:               aws.String(keyID),
			PendingWindowInDays: aws.Int32(days),
		})
	if err != nil {
		return err
	}

	return nil
}<|MERGE_RESOLUTION|>--- conflicted
+++ resolved
@@ -27,39 +27,6 @@
 	return createKeyOut.KeyMetadata, nil
 }
 
-<<<<<<< HEAD
-=======
-// kmsCreateAlias creates an alias for a symmetric encryption key. Alias allows retrieving the key ID in one call and
-// without special permissions that would be necessary if looking up it by tags for example.
-func (a *Client) kmsCreateAlias(keyID, aliasName string) error {
-	_, err := a.Service().kms.CreateAlias(
-		context.TODO(),
-		&kms.CreateAliasInput{
-			AliasName:   aws.String(aliasName),
-			TargetKeyId: aws.String(keyID),
-		})
-	if err != nil {
-		return err
-	}
-
-	return nil
-}
-
-// kmsDisableSymmetricKey disable a symmetric encryption key with alias.
-func (a *Client) kmsDisableSymmetricKey(keyID string) error {
-	_, err := a.Service().kms.DisableKey(
-		context.TODO(),
-		&kms.DisableKeyInput{
-			KeyId: aws.String(keyID),
-		})
-	if err != nil {
-		return err
-	}
-
-	return nil
-}
-
->>>>>>> 9f9245c5
 // kmsGetSymmetricKey get a symmetric encryption key with alias.
 func (a *Client) kmsGetSymmetricKey(aliasName string) (*kmsTypes.KeyMetadata, error) {
 	describeKeyOut, err := a.Service().kms.DescribeKey(
