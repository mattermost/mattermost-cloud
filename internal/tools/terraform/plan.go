--- conflicted
+++ resolved
@@ -7,11 +7,7 @@
 import (
 	"encoding/json"
 	"fmt"
-<<<<<<< HEAD
 	"os"
-=======
-	"io/ioutil"
->>>>>>> bfe42a5e
 	"path"
 	"strings"
 
