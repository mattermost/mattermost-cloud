--- conflicted
+++ resolved
@@ -7,13 +7,8 @@
 import (
 	"net/http"
 
-<<<<<<< HEAD
-	"github.com/gorilla/mux"
-=======
 	"github.com/aws/smithy-go/ptr"
 	"github.com/gorilla/mux"
-	"github.com/mattermost/mattermost-cloud/internal/provisioner"
->>>>>>> 3a581ae9
 	"github.com/mattermost/mattermost-cloud/internal/store"
 	"github.com/mattermost/mattermost-cloud/model"
 	"github.com/pkg/errors"
@@ -112,21 +107,9 @@
 		return
 	}
 
-<<<<<<< HEAD
 	provisioner := "kops"
 	if createClusterRequest.EKSConfig != nil {
 		provisioner = "eks"
-=======
-	if createClusterRequest.EKSConfig != nil && c.Provisioner.ProvisionerType() != provisioner.EKSProvisionerType {
-		c.Logger.Error("invalid request: specified EKSConfig when provisioner type is not 'eks")
-		w.WriteHeader(http.StatusBadRequest)
-		return
-	}
-	if c.Provisioner.ProvisionerType() == provisioner.EKSProvisionerType && createClusterRequest.EKSConfig == nil {
-		c.Logger.Error("invalid request: EKSConfig is required when provisioner type is 'eks")
-		w.WriteHeader(http.StatusBadRequest)
-		return
->>>>>>> 3a581ae9
 	}
 
 	cluster := model.Cluster{
