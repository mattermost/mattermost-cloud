--- conflicted
+++ resolved
@@ -239,7 +239,6 @@
 		w.WriteHeader(http.StatusInternalServerError)
 		return
 	}
-<<<<<<< HEAD
 
 	newState := model.ClusterStateProvisioningRequested
 
@@ -250,8 +249,6 @@
 	}
 	defer unlockOnce()
 
-=======
->>>>>>> df9eb339
 	err = clusterDTO.SetUtilityDesiredVersions(provisionClusterRequest.DesiredUtilityVersions)
 	if err != nil {
 		c.Logger.WithError(err).Error("provided utility metadata could not be applied without error")
