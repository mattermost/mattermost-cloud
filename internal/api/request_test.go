--- conflicted
+++ resolved
@@ -29,13 +29,8 @@
 				"fluentbit":                         {Chart: "0.16.4", ValuesPath: ""},
 				"nginx":                             {Chart: "2.15.0", ValuesPath: ""},
 				"nginx-internal":                    {Chart: "2.15.0", ValuesPath: ""},
-<<<<<<< HEAD
 				"prometheus-operator":               {Chart: "18.0.3", ValuesPath: ""},
-				"thanos":                            {Chart: "3.2.2", ValuesPath: ""},
-=======
-				"prometheus-operator":               {Chart: "9.4.4", ValuesPath: ""},
 				"thanos":                            {Chart: "5.2.1", ValuesPath: ""},
->>>>>>> 377ba8d4
 				"teleport":                          {Chart: "0.3.0", ValuesPath: ""},
 				"pgbouncer":                         {Chart: "1.1.0", ValuesPath: ""},
 				"stackrox-secured-cluster-services": {Chart: "62.0.0", ValuesPath: ""},
@@ -99,13 +94,8 @@
 				"fluentbit":                         {Chart: "0.16.4", ValuesPath: ""},
 				"nginx":                             {Chart: "2.15.0", ValuesPath: ""},
 				"nginx-internal":                    {Chart: "2.15.0", ValuesPath: ""},
-<<<<<<< HEAD
 				"prometheus-operator":               {Chart: "18.0.3", ValuesPath: ""},
-				"thanos":                            {Chart: "3.2.2", ValuesPath: ""},
-=======
-				"prometheus-operator":               {Chart: "9.4.4", ValuesPath: ""},
 				"thanos":                            {Chart: "5.2.1", ValuesPath: ""},
->>>>>>> 377ba8d4
 				"teleport":                          {Chart: "0.3.0", ValuesPath: ""},
 				"pgbouncer":                         {Chart: "1.1.0", ValuesPath: ""},
 				"stackrox-secured-cluster-services": {Chart: "62.0.0", ValuesPath: ""},
