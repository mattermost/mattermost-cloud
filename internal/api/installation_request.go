--- conflicted
+++ resolved
@@ -15,11 +15,8 @@
 	OwnerID  string
 	Version  string
 	DNS      string
-<<<<<<< HEAD
 	License  string
-=======
 	Size     string
->>>>>>> 429ba2b1
 	Affinity string
 }
 
