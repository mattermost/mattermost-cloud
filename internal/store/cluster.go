// Copyright (c) 2015-present Mattermost, Inc. All Rights Reserved.
// See LICENSE.txt for license information.
//

package store

import (
	"database/sql"
	"encoding/json"
	"fmt"

	sq "github.com/Masterminds/squirrel"
	"github.com/mattermost/mattermost-cloud/model"
	"github.com/pkg/errors"
)

var clusterSelect sq.SelectBuilder

func init() {
	clusterSelect = sq.
		Select("Cluster.ID", "Provider", "Provisioner", "ProviderMetadataRaw", "ProvisionerMetadataRaw",
			"UtilityMetadataRaw", "State", "AllowInstallations", "CreateAt", "DeleteAt",
			"APISecurityLock", "LockAcquiredBy", "LockAcquiredAt").
		From("Cluster")
}

// RawClusterMetadata is the raw byte metadata for a cluster.
type RawClusterMetadata struct {
	ProviderMetadataRaw    []byte
	ProvisionerMetadataRaw []byte
	UtilityMetadataRaw     []byte
}

type rawCluster struct {
	*model.Cluster
	*RawClusterMetadata
}

type rawClusters []*rawCluster

func buildRawMetadata(cluster *model.Cluster) (*RawClusterMetadata, error) {
	providerMetadataJSON, err := json.Marshal(cluster.ProviderMetadataAWS)
	if err != nil {
		return nil, errors.Wrap(err, "unable to marshal ProviderMetadataAWS")
	}
	provisionerMetadataJSON, err := json.Marshal(cluster.ProvisionerMetadataKops)
	if err != nil {
		return nil, errors.Wrap(err, "unable to marshal ProvisionerMetadataKops")
	}
	utilityMetadataJSON, err := json.Marshal(cluster.UtilityMetadata)
	if err != nil {
		return nil, errors.Wrap(err, "unable to marshal UtilityMetadata")
	}

	return &RawClusterMetadata{
		ProviderMetadataRaw:    providerMetadataJSON,
		ProvisionerMetadataRaw: provisionerMetadataJSON,
		UtilityMetadataRaw:     utilityMetadataJSON,
	}, nil
}

func (r *rawCluster) toCluster() (*model.Cluster, error) {
	var err error
	r.Cluster.ProviderMetadataAWS, err = model.NewAWSMetadata(r.ProviderMetadataRaw)
	if err != nil {
		return nil, err
	}
	r.Cluster.ProvisionerMetadataKops, err = model.NewKopsMetadata(r.ProvisionerMetadataRaw)
	if err != nil {
		return nil, err
	}
	r.Cluster.UtilityMetadata, err = model.NewUtilityMetadata(r.UtilityMetadataRaw)
	if err != nil {
		return nil, err
	}
	if r.Cluster.ProvisionerMetadataKops != nil && r.Cluster.ProvisionerMetadataKops.Networking != "" {
		r.Cluster.Networking = r.Cluster.ProvisionerMetadataKops.Networking
	}

	return r.Cluster, nil
}

func (rc *rawClusters) toClusters() ([]*model.Cluster, error) {
	var clusters []*model.Cluster
	for _, rawCluster := range *rc {
		cluster, err := rawCluster.toCluster()
		if err != nil {
			return nil, err
		}
		clusters = append(clusters, cluster)
	}

	return clusters, nil
}

// GetCluster fetches the given cluster by id.
func (sqlStore *SQLStore) GetCluster(id string) (*model.Cluster, error) {
	var rawCluster rawCluster
	err := sqlStore.getBuilder(sqlStore.db, &rawCluster, clusterSelect.Where("ID = ?", id))
	if err == sql.ErrNoRows {
		return nil, nil
	} else if err != nil {
		return nil, errors.Wrap(err, "failed to get cluster by id")
	}

	return rawCluster.toCluster()
}

// GetClusters fetches the given page of created clusters. The first page is 0.
func (sqlStore *SQLStore) GetClusters(filter *model.ClusterFilter) ([]*model.Cluster, error) {
	builder := clusterSelect.
		OrderBy("CreateAt ASC")
	builder = sqlStore.applyClustersFilter(builder, filter)

	var rawClusters rawClusters
	err := sqlStore.selectBuilder(sqlStore.db, &rawClusters, builder)
	if err != nil {
		return nil, errors.Wrap(err, "failed to query for clusters")
	}

	return rawClusters.toClusters()
}

func (sqlStore *SQLStore) applyClustersFilter(builder sq.SelectBuilder, filter *model.ClusterFilter) sq.SelectBuilder {
	builder = applyPagingFilter(builder, filter.Paging)

	if filter.Annotations != nil && len(filter.Annotations.MatchAllIDs) > 0 {
		builder = builder.Join(fmt.Sprintf("%s ON Cluster.ID=%s.ClusterID", clusterAnnotationTable, clusterAnnotationTable)).
			// this where statement resolves to: ... WHERE ClusterAnnotation.AnnotationID IN ([ALL PROVIDED IDS])
			Where(sq.Eq{fmt.Sprintf("%s.AnnotationID", clusterAnnotationTable): filter.Annotations.MatchAllIDs}).
			GroupBy("Cluster.ID").
			Having(fmt.Sprintf("count(DISTINCT %s.AnnotationID) = ?", clusterAnnotationTable), len(filter.Annotations.MatchAllIDs))
	}

	return builder
}

// GetUnlockedClustersPendingWork returns an unlocked cluster in a pending state.
func (sqlStore *SQLStore) GetUnlockedClustersPendingWork() ([]*model.Cluster, error) {
	builder := clusterSelect.
		Where(sq.Eq{
			"State": model.AllClusterStatesPendingWork,
		}).
		Where("LockAcquiredAt = 0").
		OrderBy("CreateAt ASC")

	var rawClusters rawClusters
	err := sqlStore.selectBuilder(sqlStore.db, &rawClusters, builder)
	if err != nil {
		return nil, errors.Wrap(err, "failed to query for clusters")
	}

	return rawClusters.toClusters()
}

// CreateCluster records the given cluster to the database, assigning it a unique ID.
func (sqlStore *SQLStore) CreateCluster(cluster *model.Cluster, annotations []*model.Annotation) error {
	tx, err := sqlStore.beginTransaction(sqlStore.db)
	if err != nil {
		return errors.Wrap(err, "failed to begin transaction")
	}
	defer tx.RollbackUnlessCommitted()

	err = sqlStore.createCluster(tx, cluster)
	if err != nil {
		return errors.Wrap(err, "failed to create cluster")
	}

	if len(annotations) > 0 {
		annotations, err := sqlStore.getOrCreateAnnotations(tx, annotations)
		if err != nil {
			return errors.Wrap(err, "failed to get or create annotations")
		}

		_, err = sqlStore.createClusterAnnotations(tx, cluster.ID, annotations)
		if err != nil {
			return errors.Wrap(err, "failed to create annotations for cluster")
		}
	}

	err = tx.Commit()
	if err != nil {
		return errors.Wrap(err, "failed to commit the transaction")
	}

	return nil
}

// createCluster records the given cluster to the database, assigning it a unique ID.
func (sqlStore *SQLStore) createCluster(execer execer, cluster *model.Cluster) error {
<<<<<<< HEAD
	cluster.ID = model.ClusterNewID()
	cluster.CreateAt = GetMillis()
=======
	cluster.ID = model.NewID()
	cluster.CreateAt = model.GetMillis()
>>>>>>> fd2fddc1

	rawMetadata, err := buildRawMetadata(cluster)
	if err != nil {
		return errors.Wrap(err, "unable to build raw cluster metadata")
	}
	_, err = sqlStore.execBuilder(execer, sq.
		Insert("Cluster").
		SetMap(map[string]interface{}{
			"ID":                     cluster.ID,
			"State":                  cluster.State,
			"Provider":               cluster.Provider,
			"ProviderMetadataRaw":    rawMetadata.ProviderMetadataRaw,
			"Provisioner":            cluster.Provisioner,
			"ProvisionerMetadataRaw": rawMetadata.ProvisionerMetadataRaw,
			"UtilityMetadataRaw":     rawMetadata.UtilityMetadataRaw,
			"AllowInstallations":     cluster.AllowInstallations,
			"CreateAt":               cluster.CreateAt,
			"DeleteAt":               0,
			"APISecurityLock":        cluster.APISecurityLock,
			"LockAcquiredBy":         nil,
			"LockAcquiredAt":         0,
		}),
	)
	if err != nil {
		return errors.Wrap(err, "failed to create cluster")
	}

	return nil
}

// UpdateCluster updates the given cluster in the database.
func (sqlStore *SQLStore) UpdateCluster(cluster *model.Cluster) error {
	rawMetadata, err := buildRawMetadata(cluster)
	if err != nil {
		return errors.Wrap(err, "unable to build raw cluster metadata")
	}
	_, err = sqlStore.execBuilder(sqlStore.db, sq.
		Update("Cluster").
		SetMap(map[string]interface{}{
			"State":                  cluster.State,
			"Provider":               cluster.Provider,
			"ProviderMetadataRaw":    rawMetadata.ProviderMetadataRaw,
			"Provisioner":            cluster.Provisioner,
			"ProvisionerMetadataRaw": rawMetadata.ProvisionerMetadataRaw,
			"UtilityMetadataRaw":     rawMetadata.UtilityMetadataRaw,
			"AllowInstallations":     cluster.AllowInstallations,
		}).
		Where("ID = ?", cluster.ID),
	)
	if err != nil {
		return errors.Wrap(err, "failed to update cluster")
	}

	return nil
}

// DeleteCluster marks the given cluster as deleted, but does not remove the record from the
// database.
func (sqlStore *SQLStore) DeleteCluster(id string) error {
	_, err := sqlStore.execBuilder(sqlStore.db, sq.
		Update("Cluster").
		Set("DeleteAt", model.GetMillis()).
		Where("ID = ?", id).
		Where("DeleteAt = 0"),
	)
	if err != nil {
		return errors.Wrap(err, "failed to mark cluster as deleted")
	}

	return nil
}

// LockCluster marks the cluster as locked for exclusive use by the caller.
func (sqlStore *SQLStore) LockCluster(clusterID, lockerID string) (bool, error) {
	return sqlStore.lockRows("Cluster", []string{clusterID}, lockerID)
}

// UnlockCluster releases a lock previously acquired against a caller.
func (sqlStore *SQLStore) UnlockCluster(clusterID, lockerID string, force bool) (bool, error) {
	return sqlStore.unlockRows("Cluster", []string{clusterID}, lockerID, force)
}

// LockClusterAPI locks updates to the cluster from the API.
func (sqlStore *SQLStore) LockClusterAPI(clusterID string) error {
	return sqlStore.setClusterAPILock(clusterID, true)
}

// UnlockClusterAPI unlocks updates to the cluster from the API.
func (sqlStore *SQLStore) UnlockClusterAPI(clusterID string) error {
	return sqlStore.setClusterAPILock(clusterID, false)
}

func (sqlStore *SQLStore) setClusterAPILock(clusterID string, lock bool) error {
	_, err := sqlStore.execBuilder(sqlStore.db, sq.
		Update("Cluster").
		Set("APISecurityLock", lock).
		Where("ID = ?", clusterID),
	)
	if err != nil {
		return errors.Wrap(err, "failed to store cluster API lock")
	}

	return nil
}<|MERGE_RESOLUTION|>--- conflicted
+++ resolved
@@ -188,13 +188,8 @@
 
 // createCluster records the given cluster to the database, assigning it a unique ID.
 func (sqlStore *SQLStore) createCluster(execer execer, cluster *model.Cluster) error {
-<<<<<<< HEAD
 	cluster.ID = model.ClusterNewID()
-	cluster.CreateAt = GetMillis()
-=======
-	cluster.ID = model.NewID()
 	cluster.CreateAt = model.GetMillis()
->>>>>>> fd2fddc1
 
 	rawMetadata, err := buildRawMetadata(cluster)
 	if err != nil {
