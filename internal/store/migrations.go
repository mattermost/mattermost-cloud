--- conflicted
+++ resolved
@@ -299,17 +299,6 @@
 		return nil
 	}},
 	{semver.MustParse("0.5.0"), semver.MustParse("0.6.0"), func(e execer) error {
-<<<<<<< HEAD
-		_, err := e.Exec(`ALTER TABLE Installation ADD COLUMN License TEXT NULL;`)
-		if err != nil {
-			return err
-		}
-
-		_, err = e.Exec(`UPDATE Installation SET License = '';`)
-		if err != nil {
-			return err
-		}
-=======
 		// Add the new Size column. SQLite will need to re-create manually.
 		if e.DriverName() == driverPostgres {
 			_, err := e.Exec(`ALTER TABLE Installation ADD COLUMN Size TEXT DEFAULT '100users';`)
@@ -343,7 +332,7 @@
 			}
 
 			_, err = e.Exec(`
-					INSERT INTO Installation 
+					INSERT INTO Installation
 					SELECT
 						ID,
 						OwnerID,
@@ -370,7 +359,17 @@
 			}
 		}
 
->>>>>>> 429ba2b1
-		return nil
+		return nil
+	}},
+	{semver.MustParse("0.6.0"), semver.MustParse("0.7.0"), func(e execer) error {
+		_, err := e.Exec(`ALTER TABLE Installation ADD COLUMN License TEXT NULL;`)
+		if err != nil {
+			return err
+		}
+
+		_, err = e.Exec(`UPDATE Installation SET License = '';`)
+		if err != nil {
+			return err
+		}
 	}},
 }