--- conflicted
+++ resolved
@@ -13,13 +13,8 @@
 func init() {
 	installationSelect = sq.
 		Select(
-<<<<<<< HEAD
-			"ID", "OwnerID", "Version", "DNS", "Affinity", "GroupID", "State",
+			"ID", "OwnerID", "Version", "DNS", "Size", "Affinity", "GroupID", "State",
 			"License", "CreateAt", "DeleteAt", "LockAcquiredBy", "LockAcquiredAt",
-=======
-			"ID", "OwnerID", "Version", "DNS", "Size", "Affinity", "GroupID", "State",
-			"CreateAt", "DeleteAt", "LockAcquiredBy", "LockAcquiredAt",
->>>>>>> 429ba2b1
 		).
 		From("Installation")
 }
