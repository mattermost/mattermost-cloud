--- conflicted
+++ resolved
@@ -792,11 +792,7 @@
 	assert.NotEqual(t, storedInstallation.Version, installation1.Version)
 }
 
-<<<<<<< HEAD
 func TestGetInstallationsStatus(t *testing.T) {
-=======
-func TestUpdateInstallationCRVersion(t *testing.T) {
->>>>>>> 69a18649
 	logger := testlib.MakeLogger(t)
 	sqlStore := MakeTestSQLStore(t, logger)
 	defer CloseConnection(t, sqlStore)
@@ -804,27 +800,18 @@
 	installation1 := &model.Installation{
 		OwnerID:   model.NewID(),
 		Version:   "version",
-<<<<<<< HEAD
 		DNS:       "dns1.example.com",
-=======
-		DNS:       "dns3.example.com",
->>>>>>> 69a18649
 		License:   "this-is-a-license",
 		Database:  model.InstallationDatabaseMysqlOperator,
 		Filestore: model.InstallationFilestoreMinioOperator,
 		Size:      mmv1alpha1.Size100String,
 		Affinity:  model.InstallationAffinityIsolated,
 		State:     model.InstallationStateCreationRequested,
-<<<<<<< HEAD
-=======
-		CRVersion: model.V1alphaCRVersion,
->>>>>>> 69a18649
 	}
 
 	err := sqlStore.CreateInstallation(installation1, nil)
 	require.NoError(t, err)
 
-<<<<<<< HEAD
 	status, err := sqlStore.GetInstallationsStatus()
 	require.NoError(t, err)
 	assert.Equal(t, int64(1), status.InstallationsTotal)
@@ -891,9 +878,29 @@
 	assert.Equal(t, int64(1), status.InstallationsStable)
 	assert.Equal(t, int64(1), status.InstallationsHibernating)
 	assert.Equal(t, int64(0), status.InstallationsUpdating)
-
-	time.Sleep(1 * time.Millisecond)
-=======
+}
+
+func TestUpdateInstallationCRVersion(t *testing.T) {
+	logger := testlib.MakeLogger(t)
+	sqlStore := MakeTestSQLStore(t, logger)
+	defer CloseConnection(t, sqlStore)
+
+	installation1 := &model.Installation{
+		OwnerID:   model.NewID(),
+		Version:   "version",
+		DNS:       "dns3.example.com",
+		License:   "this-is-a-license",
+		Database:  model.InstallationDatabaseMysqlOperator,
+		Filestore: model.InstallationFilestoreMinioOperator,
+		Size:      mmv1alpha1.Size100String,
+		Affinity:  model.InstallationAffinityIsolated,
+		State:     model.InstallationStateCreationRequested,
+		CRVersion: model.V1alphaCRVersion,
+	}
+
+	err := sqlStore.CreateInstallation(installation1, nil)
+	require.NoError(t, err)
+
 	time.Sleep(1 * time.Millisecond)
 
 	err = sqlStore.UpdateInstallationCRVersion(installation1.ID, model.V1betaCRVersion)
@@ -902,7 +909,6 @@
 	storedInstallation, err := sqlStore.GetInstallation(installation1.ID, false, false)
 	require.NoError(t, err)
 	assert.Equal(t, storedInstallation.CRVersion, model.V1betaCRVersion)
->>>>>>> 69a18649
 }
 
 func TestDeleteInstallation(t *testing.T) {
