--- conflicted
+++ resolved
@@ -99,22 +99,12 @@
 	// TODO: Add cncVPCCIDR like KOPS
 
 	var clusterResources aws.ClusterResources
-<<<<<<< HEAD
 	if eksMetadata.ChangeRequest.VPC != "" && provisioner.params.UseExistingAWSResources {
 		clusterResources, err = provisioner.awsClient.ClaimVPC(eksMetadata.ChangeRequest.VPC, cluster, provisioner.params.Owner, logger)
-=======
-	var err error
-	if eksMetadata.VPC != "" {
-		clusterResources, err = provisioner.awsClient.ClaimVPC(eksMetadata.VPC, cluster, provisioner.params.Owner, logger)
->>>>>>> 58a6b125
 		if err != nil {
 			return errors.Wrap(err, "couldn't claim VPC")
 		}
-<<<<<<< HEAD
 	} else if provisioner.params.UseExistingAWSResources {
-=======
-	} else {
->>>>>>> 58a6b125
 		clusterResources, err = provisioner.awsClient.GetAndClaimVpcResources(cluster, provisioner.params.Owner, logger)
 		if err != nil {
 			return err
@@ -134,11 +124,7 @@
 		return errors.Wrap(err, "unable to create EKS cluster")
 	}
 
-<<<<<<< HEAD
 	err = provisioner.clusterUpdateStore.UpdateCluster(cluster)
-=======
-	_, err = provisioner.awsClient.EnsureEKSCluster(cluster, clusterResources, *eksMetadata)
->>>>>>> 58a6b125
 	if err != nil {
 		releaseErr := provisioner.awsClient.ReleaseVpc(cluster, logger)
 		if releaseErr != nil {
@@ -158,15 +144,11 @@
 		return false, errors.New("expected EKS metadata not to be nil")
 	}
 
-<<<<<<< HEAD
 	eksMetadata := cluster.ProvisionerMetadataEKS
 
 	wait := 1200
 	logger.Infof("Waiting up to %d seconds for EKS cluster to become active...", wait)
 	eksCluster, err := provisioner.awsClient.WaitForActiveEKSCluster(eksMetadata.Name, wait)
-=======
-	ready, err := provisioner.awsClient.IsClusterReady(cluster.ID)
->>>>>>> 58a6b125
 	if err != nil {
 		return false, err
 	}
@@ -179,11 +161,7 @@
 	eksMetadata.Networking = model.NetworkingCalico
 
 	// When cluster is ready, we need to create LaunchTemplate for NodeGroup.
-<<<<<<< HEAD
 	launchTemplateVersion, err := provisioner.awsClient.EnsureLaunchTemplate(eksMetadata.Name, cluster.ProvisionerMetadataEKS)
-=======
-	_, err = provisioner.awsClient.EnsureLaunchTemplate(cluster.ID, *cluster.ProvisionerMetadataEKS)
->>>>>>> 58a6b125
 	if err != nil {
 		return false, errors.Wrap(err, "failed to ensure launch template")
 	}
@@ -244,7 +222,6 @@
 func (provisioner *EKSProvisioner) CheckNodesCreated(cluster *model.Cluster) (bool, error) {
 	logger := provisioner.logger.WithField("cluster", cluster.ID)
 
-<<<<<<< HEAD
 	eksMetadata := cluster.ProvisionerMetadataEKS
 	clusterName := eksMetadata.Name
 	workerName := eksMetadata.ChangeRequest.WorkerName
@@ -252,21 +229,12 @@
 	wait := 300
 	logger.Infof("Waiting up to %d seconds for EKS NodeGroup to become active...", wait)
 	nodeGroup, err := provisioner.awsClient.WaitForActiveEKSNodeGroup(clusterName, workerName, wait)
-=======
-	clusterResources, err := provisioner.awsClient.GetVpcResourcesByVpcID(cluster.ProvisionerMetadataEKS.VPC, logger)
->>>>>>> 58a6b125
 	if err != nil {
 		return false, err
 	}
 
-<<<<<<< HEAD
 	if eksMetadata.NodeInstanceGroups == nil {
 		eksMetadata.NodeInstanceGroups = make(map[string]model.EKSInstanceGroupMetadata)
-=======
-	nodeGroups, err := provisioner.awsClient.EnsureEKSClusterNodeGroups(cluster, clusterResources, *cluster.ProvisionerMetadataEKS)
-	if err != nil {
-		return false, errors.Wrap(err, "failed to ensure node groups created")
->>>>>>> 58a6b125
 	}
 
 	eksMetadata.WorkerName = *nodeGroup.NodegroupName
@@ -301,20 +269,12 @@
 
 	// TODO: ideally we would do it as part of cluster creation as this
 	// also is async operation.
-<<<<<<< HEAD
 	err := provisioner.awsClient.InstallEKSAddons(cluster)
-=======
-	err := provisioner.awsClient.InstallEKSEBSAddon(cluster)
->>>>>>> 58a6b125
 	if err != nil {
 		return errors.Wrap(err, "failed to install EKS EBS Addon")
 	}
 
-<<<<<<< HEAD
 	kubeConfigPath, err := provisioner.getKubeConfigPath(cluster)
-=======
-	err = provisioner.awsClient.AllowEKSPostgresTraffic(cluster, *eksMetadata)
->>>>>>> 58a6b125
 	if err != nil {
 		return errors.Wrap(err, "failed to get kubeconfig file path")
 	}
@@ -334,7 +294,6 @@
 		return errors.Wrap(err, "eks Metadata ChangeRequest failed validation")
 	}
 
-<<<<<<< HEAD
 	if changeRequest.AMI != "" && changeRequest.AMI != "latest" {
 		var isAMIValid bool
 		isAMIValid, err = provisioner.awsClient.IsValidAMI(eksMetadata.ChangeRequest.AMI, logger)
@@ -380,13 +339,6 @@
 		return err
 	}
 
-=======
-	return provisionCluster(cluster, kubeconfigFile, provisioner.awsClient, provisioner.params, provisioner.store, logger)
-}
-
-// UpgradeCluster upgrades EKS cluster - not implemented.
-func (provisioner *EKSProvisioner) UpgradeCluster(cluster *model.Cluster) error {
->>>>>>> 58a6b125
 	return nil
 }
 
@@ -463,29 +415,11 @@
 		return false, errors.New("expected EKS metadata not to be nil when using EKS Provisioner")
 	}
 
-<<<<<<< HEAD
 	eksCluster, err := provisioner.awsClient.GetActiveEKSCluster(eksMetadata.Name)
-=======
-	err := provisioner.awsClient.RevokeEKSPostgresTraffic(cluster, *eksMetadata)
-	if err != nil {
-		return false, errors.Wrap(err, "failed to delete ingress rule to allow Postgres traffic")
-	}
-
-	deleted, err := provisioner.awsClient.EnsureNodeGroupsDeleted(cluster)
-	if err != nil {
-		return false, errors.Wrap(err, "failed to delete node groups")
-	}
-	if !deleted {
-		return false, nil
-	}
-
-	deleted, err = provisioner.awsClient.EnsureLaunchTemplateDeleted(cluster.ID)
->>>>>>> 58a6b125
 	if err != nil {
 		return false, errors.Wrap(err, "failed to get EKS cluster")
 	}
 
-<<<<<<< HEAD
 	if eksCluster == nil {
 		logger.Infof("EKS cluster %s does not exist, assuming already deleted", eksMetadata.Name)
 	} else {
@@ -493,14 +427,6 @@
 		if err != nil {
 			return false, errors.Wrap(err, "failed to cleanup EKS cluster")
 		}
-=======
-	deleted, err = provisioner.awsClient.EnsureEKSClusterDeleted(cluster)
-	if err != nil {
-		return false, errors.Wrap(err, "failed to delete EKS cluster")
-	}
-	if !deleted {
-		return false, nil
->>>>>>> 58a6b125
 	}
 
 	err = provisioner.awsClient.ReleaseVpc(cluster, logger)
