--- conflicted
+++ resolved
@@ -62,19 +62,7 @@
 }
 
 func (p *prometheus) CreateOrUpgrade() error {
-<<<<<<< HEAD
-	logger := p.logger.WithField("prometheus-action", "create")
-	h := p.NewHelmDeployment()
-
-	err := h.TryMigrate(p.Name())
-	if err != nil {
-		return errors.Wrap(err, "failed to migrate prometheus release")
-	}
-
-	err = h.Update()
-=======
 	err := p.Migrate()
->>>>>>> 06093c71
 	if err != nil {
 		return errors.Wrap(err, "failed to run Migrate action for Prometheus utility group")
 	}
