// Copyright (c) 2015-present Mattermost, Inc. All Rights Reserved.
// See LICENSE.txt for license information.
//

package provisioner

import (
	"context"
	"time"

	"github.com/mattermost/mattermost-cloud/k8s"
	"github.com/pkg/errors"
	log "github.com/sirupsen/logrus"
	slothv1 "github.com/slok/sloth/pkg/kubernetes/api/sloth/v1"
	k8sErrors "k8s.io/apimachinery/pkg/api/errors"
	metav1 "k8s.io/apimachinery/pkg/apis/meta/v1"
)

<<<<<<< HEAD
const prometheusNamespace = "prometheus"
=======
const (
	slothDefaultWaitTime = time.Second * 60
)
>>>>>>> 96a647ad

func createPrometheusServiceLevel(psl slothv1.PrometheusServiceLevel, k8sClient *k8s.KubeClient, logger log.FieldLogger) error {
	ctx, cancel := context.WithTimeout(context.Background(), slothDefaultWaitTime)
	defer cancel()
	_, err := k8sClient.SlothClientsetV1.SlothV1().PrometheusServiceLevels(prometheusNamespace).Create(ctx, &psl, metav1.CreateOptions{})
	if err != nil && k8sErrors.IsNotFound(err) {
		logger.Debugf("Sloth CRD doesn't exist on cluster: %s", err)
		return nil
	}
	if err != nil {
		return errors.Wrap(err, "failed to create cluster installation sli")
	}
	return nil
}

func updatePrometheusServiceLevel(psl slothv1.PrometheusServiceLevel, k8sClient *k8s.KubeClient, logger log.FieldLogger) error {
	ctx, cancel := context.WithTimeout(context.Background(), slothDefaultWaitTime)
	defer cancel()
	obj, err := k8sClient.SlothClientsetV1.SlothV1().PrometheusServiceLevels(prometheusNamespace).Get(ctx, psl.Name, metav1.GetOptions{})
	if err != nil {
		return errors.Wrap(err, "failed to get cluster installation sli")
	}
	psl.ResourceVersion = obj.GetResourceVersion()
	_, err = k8sClient.SlothClientsetV1.SlothV1().PrometheusServiceLevels(prometheusNamespace).Update(ctx, &psl, metav1.UpdateOptions{})
	if err != nil {
		return errors.Wrap(err, "failed to update cluster installation sli")
	}
	return nil
}

func createOrUpdateClusterPrometheusServiceLevel(psl slothv1.PrometheusServiceLevel, k8sClient *k8s.KubeClient, logger log.FieldLogger) error {
	ctx, cancel := context.WithTimeout(context.Background(), slothDefaultWaitTime)
	defer cancel()
	_, err := k8sClient.SlothClientsetV1.SlothV1().PrometheusServiceLevels(prometheusNamespace).Get(ctx, psl.GetName(), metav1.GetOptions{})
	if err != nil && !k8sErrors.IsNotFound(err) {
		return errors.Wrap(err, "failed to get cluster installation sli")
	}

	if err != nil && k8sErrors.IsNotFound(err) {
		err = createPrometheusServiceLevel(psl, k8sClient, logger)
		if err != nil {
			return errors.Wrap(err, "failed to create cluster installation sli")
		}
		return nil
	}

	err = updatePrometheusServiceLevel(psl, k8sClient, logger)
	if err != nil {
		return errors.Wrap(err, "failed to update cluster installation sli")
	}
	return nil
}

func deletePrometheusServiceLevel(psl slothv1.PrometheusServiceLevel, k8sClient *k8s.KubeClient, logger log.FieldLogger) error {
	ctx, cancel := context.WithTimeout(context.Background(), slothDefaultWaitTime)
	defer cancel()
	_, err := k8sClient.SlothClientsetV1.SlothV1().PrometheusServiceLevels(prometheusNamespace).Get(ctx, psl.Name, metav1.GetOptions{})
	if err != nil && k8sErrors.IsNotFound(err) {
		logger.Debugf("Sloth CRD doesn't exist on cluster: %s", err)
		return nil
	}
	err = k8sClient.SlothClientsetV1.SlothV1().PrometheusServiceLevels(prometheusNamespace).Delete(ctx, psl.Name, metav1.DeleteOptions{})
	if err != nil {
		return errors.Wrap(err, "failed to delete cluster installation sli")
	}
	return nil
}<|MERGE_RESOLUTION|>--- conflicted
+++ resolved
@@ -16,13 +16,10 @@
 	metav1 "k8s.io/apimachinery/pkg/apis/meta/v1"
 )
 
-<<<<<<< HEAD
-const prometheusNamespace = "prometheus"
-=======
 const (
+	prometheusNamespace  = "prometheus"
 	slothDefaultWaitTime = time.Second * 60
 )
->>>>>>> 96a647ad
 
 func createPrometheusServiceLevel(psl slothv1.PrometheusServiceLevel, k8sClient *k8s.KubeClient, logger log.FieldLogger) error {
 	ctx, cancel := context.WithTimeout(context.Background(), slothDefaultWaitTime)
