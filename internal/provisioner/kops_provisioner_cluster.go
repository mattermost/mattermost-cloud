package provisioner

import (
	"context"
	"fmt"
	"io/ioutil"
	"path"
	"strings"
	"time"

	"github.com/pkg/errors"
	log "github.com/sirupsen/logrus"
	k8sErrors "k8s.io/apimachinery/pkg/api/errors"
	metav1 "k8s.io/apimachinery/pkg/apis/meta/v1"

	"github.com/mattermost/mattermost-cloud/internal/tools/aws"
	"github.com/mattermost/mattermost-cloud/internal/tools/k8s"
	"github.com/mattermost/mattermost-cloud/internal/tools/kops"
	"github.com/mattermost/mattermost-cloud/internal/tools/terraform"
	"github.com/mattermost/mattermost-cloud/internal/tools/utils"
	"github.com/mattermost/mattermost-cloud/model"
)

// DefaultKubernetesVersion is the default value for a kubernetes cluster
// version value.
const DefaultKubernetesVersion = "0.0.0"

// KopsProvisioner provisions clusters using kops+terraform.
type KopsProvisioner struct {
	s3StateStore            string
	privateSubnetIds        string
	publicSubnetIds         string
	owner                   string
	useExistingAWSResources bool
	resourceUtil            *utils.ResourceUtil
	logger                  log.FieldLogger
	store                   model.InstallationDatabaseStoreInterface
}

// NewKopsProvisioner creates a new KopsProvisioner.
<<<<<<< HEAD
func NewKopsProvisioner(s3StateStore, owner string, useExistingAWSResources bool,
	resourceUtil *utils.ResourceUtil, logger log.FieldLogger, store model.InstallationDatabaseStoreInterface) *KopsProvisioner {
=======
func NewKopsProvisioner(s3StateStore, owner string, useExistingAWSResources bool, resourceUtil *utils.ResourceUtil, logger log.FieldLogger) *KopsProvisioner {
	logger = logger.WithField("provisioner", "kops")

>>>>>>> cc9cdd4a
	return &KopsProvisioner{
		s3StateStore:            s3StateStore,
		useExistingAWSResources: useExistingAWSResources,
		logger:                  logger,
		resourceUtil:            resourceUtil,
		owner:                   owner,
		store:                   store,
	}
}

// PrepareCluster ensures a cluster object is ready for provisioning.
func (provisioner *KopsProvisioner) PrepareCluster(cluster *model.Cluster) (bool, error) {
	kopsMetadata, err := model.NewKopsMetadata(cluster.ProvisionerMetadata)
	if err != nil {
		return false, errors.Wrap(err, "failed to parse existing provisioner metadata")
	}

	// Don't regenerate the name if already set.
	if kopsMetadata.Name != "" {
		return false, nil
	}

	// Generate the kops name using the cluster id.
	kopsMetadata.Name = fmt.Sprintf("%s-kops.k8s.local", cluster.ID)
	cluster.SetProvisionerMetadata(kopsMetadata)

	return true, nil
}

// CreateCluster creates a cluster using kops and terraform.
func (provisioner *KopsProvisioner) CreateCluster(cluster *model.Cluster, awsClient aws.AWS) error {
	kopsMetadata, err := model.NewKopsMetadata(cluster.ProvisionerMetadata)
	if err != nil {
		return errors.Wrap(err, "failed to parse provisioner metadata")
	}

	logger := provisioner.logger.WithField("cluster", cluster.ID)

	awsMetadata, err := model.NewAWSMetadata(cluster.ProviderMetadata)
	if err != nil {
		return errors.Wrap(err, "failed to parse provider metadata")
	}

	isAMIValid, err := awsClient.IsValidAMI(kopsMetadata.AMI, logger)
	if err != nil {
		return errors.Wrapf(err, "Error checking the AWS AMI Image %s", kopsMetadata.AMI)
	}
	if !isAMIValid {
		return errors.Wrapf(err, "invalid AWS AMI Image %s", kopsMetadata.AMI)
	}

	clusterSize, err := kops.GetSize(cluster.Size)
	if err != nil {
		return err
	}

	logger.WithField("name", kopsMetadata.Name).Info("Creating cluster")
	kops, err := kops.New(provisioner.s3StateStore, logger)
	if err != nil {
		return err
	}
	defer kops.Close()

	var clusterResources aws.ClusterResources
	if provisioner.useExistingAWSResources {
		clusterResources, err = awsClient.GetAndClaimVpcResources(cluster.ID, provisioner.owner, logger)
		if err != nil {
			return err
		}
	}

	err = kops.CreateCluster(
		kopsMetadata.Name,
		kopsMetadata.Version,
		kopsMetadata.AMI,
		cluster.Provider,
		clusterSize,
		awsMetadata.Zones,
		clusterResources.PrivateSubnetIDs,
		clusterResources.PublicSubnetsIDs,
		clusterResources.MasterSecurityGroupIDs,
		clusterResources.WorkerSecurityGroupIDs,
	)
	if err != nil {
		releaseErr := awsClient.ReleaseVpc(cluster.ID, logger)
		if releaseErr != nil {
			logger.WithError(releaseErr).Error("Unable to release VPC")
		}

		return errors.Wrap(err, "unable to create kops cluster")
	}

	terraformClient, err := terraform.New(kops.GetOutputDirectory(), provisioner.s3StateStore, logger)
	if err != nil {
		return err
	}
	defer terraformClient.Close()

	err = terraformClient.Init(kopsMetadata.Name)
	if err != nil {
		return err
	}

	err = terraformClient.ApplyTarget(fmt.Sprintf("aws_internet_gateway.%s-kops-k8s-local", cluster.ID))
	if err != nil {
		return err
	}

	err = terraformClient.ApplyTarget(fmt.Sprintf("aws_elb.api-%s-kops-k8s-local", cluster.ID))
	if err != nil {
		return err
	}

	err = kops.UpdateCluster(kopsMetadata.Name, kops.GetOutputDirectory())
	if err != nil {
		return err
	}

	err = terraformClient.Apply()
	if err != nil {
		return err
	}

	// TODO: Rework this as we make the API calls asynchronous.
	wait := 1000
	logger.Infof("Waiting up to %d seconds for k8s cluster to become ready...", wait)
	err = kops.WaitForKubernetesReadiness(kopsMetadata.Name, wait)
	if err != nil {
		// Run non-silent validate one more time to log final cluster state
		// and return original timeout error.
		kops.ValidateCluster(kopsMetadata.Name, false)
		return err
	}

	logger.WithField("name", kopsMetadata.Name).Info("Successfully deployed kubernetes")

	logger.WithField("name", kopsMetadata.Name).Info("Updating VolumeBindingMode in default storage class")
	k8sClient, err := k8s.New(kops.GetKubeConfigPath(), logger)
	if err != nil {
		return err
	}

	_, err = k8sClient.UpdateStorageClassVolumeBindingMode("gp2")
	if err != nil {
		return err
	}
	logger.WithField("name", kopsMetadata.Name).Info("Successfully updated storage class")

	ugh, err := newUtilityGroupHandle(kops, provisioner, cluster, awsClient, logger)
	if err != nil {
		return err
	}

	return ugh.CreateUtilityGroup()
}

// ProvisionCluster installs all the baseline kubernetes resources needed for
// managing installations. This can be called on an already-provisioned cluster
// to reprovision with the newest version of the resources.
func (provisioner *KopsProvisioner) ProvisionCluster(cluster *model.Cluster, awsClient aws.AWS) error {
	logger := provisioner.logger.WithField("cluster", cluster.ID)

	kops, err := kops.New(provisioner.s3StateStore, logger)
	if err != nil {
		return errors.Wrap(err, "failed to create kops wrapper")
	}
	defer kops.Close()

	kopsMetadata, err := model.NewKopsMetadata(cluster.ProvisionerMetadata)
	if err != nil {
		return errors.Wrap(err, "failed to parse provisioner metadata")
	}

	err = kops.ExportKubecfg(kopsMetadata.Name)
	if err != nil {
		return errors.Wrap(err, "failed to export kubecfg")
	}

	logger.Info("Provisioning cluster")

	// Begin deploying the mattermost operator.
	k8sClient, err := k8s.New(kops.GetKubeConfigPath(), logger)
	if err != nil {
		return err
	}

	mysqlOperatorNamespace := "mysql-operator"
	minioOperatorNamespace := "minio-operator"
	mattermostOperatorNamespace := "mattermost-operator"
	namespaces := []string{
		mysqlOperatorNamespace,
		minioOperatorNamespace,
		mattermostOperatorNamespace,
	}

	// Remove all previously-installed operator namespaces and resources.
	for _, namespace := range namespaces {
		logger.Infof("Cleaning up namespace %s", namespace)
		err = k8sClient.Clientset.CoreV1().Namespaces().Delete(namespace, &metav1.DeleteOptions{})
		if k8sErrors.IsNotFound(err) {
			logger.Infof("Namespace %s not found; skipping...", namespace)
		} else if err != nil {
			return errors.Wrapf(err, "failed to delete namespace %s", namespace)
		}
	}

	wait := 60
	logger.Infof("Waiting up to %d seconds for namespaces to be terminated...", wait)
	ctx, cancel := context.WithTimeout(context.Background(), time.Duration(wait)*time.Second)
	defer cancel()
	err = waitForNamespacesDeleted(ctx, namespaces, k8sClient)
	if err != nil {
		return err
	}

	_, err = k8sClient.CreateNamespacesIfDoesNotExist(namespaces)
	if err != nil {
		return err
	}

	// TODO: determine if we want to hard-code the k8s resource objects in code.
	// For now, we will ingest manifest files to deploy the mattermost operator.
	files := []k8s.ManifestFile{
		{
			Path:            "operator-manifests/mysql/mysql-operator.yaml",
			DeployNamespace: mysqlOperatorNamespace,
		}, {
			Path:            "operator-manifests/minio/minio-operator.yaml",
			DeployNamespace: minioOperatorNamespace,
		}, {
			Path:            "operator-manifests/mattermost/crds/mm_clusterinstallation_crd.yaml",
			DeployNamespace: mattermostOperatorNamespace,
		}, {
			Path:            "operator-manifests/mattermost/crds/mm_mattermostrestoredb_crd.yaml",
			DeployNamespace: mattermostOperatorNamespace,
		}, {
			Path:            "operator-manifests/mattermost/service_account.yaml",
			DeployNamespace: mattermostOperatorNamespace,
		}, {
			Path:            "operator-manifests/mattermost/role.yaml",
			DeployNamespace: mattermostOperatorNamespace,
		}, {
			Path:            "operator-manifests/mattermost/role_binding.yaml",
			DeployNamespace: mattermostOperatorNamespace,
		}, {
			Path:            "operator-manifests/mattermost/operator.yaml",
			DeployNamespace: mattermostOperatorNamespace,
		},
	}
	err = k8sClient.CreateFromFiles(files)
	if err != nil {
		return err
	}

	// change the waiting time because creation can take more time
	// due container download / init / container creation / volume allocation
	wait = 240
	operatorsWithDeployment := []string{"minio-operator", "mattermost-operator"}
	for _, operator := range operatorsWithDeployment {
		pods, err := k8sClient.GetPodsFromDeployment(operator, operator)
		if err != nil {
			return err
		}
		if len(pods.Items) == 0 {
			return fmt.Errorf("no pods found from %q deployment", operator)
		}

		for _, pod := range pods.Items {
			logger.Infof("Waiting up to %d seconds for %q pod %q to start...", wait, operator, pod.GetName())
			ctx, cancel := context.WithTimeout(context.Background(), time.Duration(wait)*time.Second)
			defer cancel()
			pod, err := k8sClient.WaitForPodRunning(ctx, operator, pod.GetName())
			if err != nil {
				return err
			}
			logger.Infof("Successfully deployed operator pod %q", pod.Name)
		}
	}

	operatorsWithStatefulSet := []string{"mysql-operator"}
	for _, operator := range operatorsWithStatefulSet {
		pods, err := k8sClient.GetPodsFromStatefulset(operator, operator)
		if err != nil {
			return err
		}
		if len(pods.Items) == 0 {
			return fmt.Errorf("no pods found from %q statefulSet", operator)
		}

		for _, pod := range pods.Items {

			logger.Infof("Waiting up to %d seconds for %q pod %q to start...", wait, operator, pod.GetName())
			ctx, cancel := context.WithTimeout(context.Background(), time.Duration(wait)*time.Second)
			defer cancel()
			pod, err := k8sClient.WaitForPodRunning(ctx, operator, pod.GetName())
			if err != nil {
				return err
			}
			logger.Infof("Successfully deployed operator pod %q", pod.Name)
		}
	}

	ugh, err := newUtilityGroupHandle(kops, provisioner, cluster, awsClient, logger)
	if err != nil {
		return errors.Wrap(err, "failed to create new cluster utility group handle")
	}

	err = ugh.ProvisionUtilityGroup()
	if err != nil {
		return errors.Wrap(err, "failed to upgrade all services in utility group")
	}

	logger.WithField("name", kopsMetadata.Name).Info("Successfully provisioned cluster")

	return nil
}

// UpgradeCluster upgrades a cluster to the latest recommended production ready k8s version.
func (provisioner *KopsProvisioner) UpgradeCluster(cluster *model.Cluster) error {
	kopsMetadata, err := model.NewKopsMetadata(cluster.ProvisionerMetadata)
	if err != nil {
		return errors.Wrap(err, "failed to parse provisioner metadata")
	}

	logger := provisioner.logger.WithField("cluster", cluster.ID)

	kops, err := kops.New(provisioner.s3StateStore, logger)
	if err != nil {
		return errors.Wrap(err, "failed to create kops wrapper")
	}
	defer kops.Close()

	err = kops.UpdateCluster(kopsMetadata.Name, kops.GetOutputDirectory())
	if err != nil {
		return err
	}

	terraformClient, err := terraform.New(kops.GetOutputDirectory(), provisioner.s3StateStore, logger)
	if err != nil {
		return err
	}
	defer terraformClient.Close()

	err = terraformClient.Init(kopsMetadata.Name)
	if err != nil {
		return err
	}

	err = verifyTerraformAndKopsMatch(kopsMetadata.Name, terraformClient, logger)
	if err != nil {
		return err
	}

	logger.Info("Upgrading cluster")

	switch kopsMetadata.Version {
	case "latest", "":
		err = kops.UpgradeCluster(kopsMetadata.Name)
		if err != nil {
			return err
		}
	default:
		setValue := fmt.Sprintf("spec.kubernetesVersion=%s", kopsMetadata.Version)
		err = kops.SetCluster(kopsMetadata.Name, setValue)
		if err != nil {
			return err
		}
	}

	err = kops.UpdateCluster(kopsMetadata.Name, kops.GetOutputDirectory())
	if err != nil {
		return err
	}

	err = terraformClient.Plan()
	if err != nil {
		return err
	}
	err = terraformClient.Apply()
	if err != nil {
		return err
	}

	err = kops.RollingUpdateCluster(kopsMetadata.Name)
	if err != nil {
		return err
	}

	// TODO: Rework this as we make the API calls asynchronous.
	wait := 1000
	if wait > 0 {
		logger.Infof("Waiting up to %d seconds for k8s cluster to become ready...", wait)
		err = kops.WaitForKubernetesReadiness(kopsMetadata.Name, wait)
		if err != nil {
			// Run non-silent validate one more time to log final cluster state
			// and return original timeout error.
			kops.ValidateCluster(kopsMetadata.Name, false)
			return err
		}
	}

	logger.Info("Successfully upgraded cluster")

	return nil
}

// ResizeCluster resizes a cluster.
func (provisioner *KopsProvisioner) ResizeCluster(cluster *model.Cluster) error {
	kopsMetadata, err := model.NewKopsMetadata(cluster.ProvisionerMetadata)
	if err != nil {
		return errors.Wrap(err, "failed to parse provisioner metadata")
	}

	logger := provisioner.logger.WithField("cluster", cluster.ID)

	clusterSize, err := kops.GetSize(cluster.Size)
	if err != nil {
		return err
	}

	kops, err := kops.New(provisioner.s3StateStore, logger)
	if err != nil {
		return errors.Wrap(err, "failed to create kops wrapper")
	}
	defer kops.Close()

	err = kops.UpdateCluster(kopsMetadata.Name, kops.GetOutputDirectory())
	if err != nil {
		return err
	}

	terraformClient, err := terraform.New(kops.GetOutputDirectory(), provisioner.s3StateStore, logger)
	if err != nil {
		return err
	}
	defer terraformClient.Close()

	err = terraformClient.Init(kopsMetadata.Name)
	if err != nil {
		return err
	}

	err = verifyTerraformAndKopsMatch(kopsMetadata.Name, terraformClient, logger)
	if err != nil {
		return err
	}

	logger.Info("Resizing cluster")

	igManifest, err := kops.GetInstanceGroupYAML(kopsMetadata.Name, "nodes")
	if err != nil {
		return err
	}
	igManifest, err = grossKopsReplaceSize(igManifest, clusterSize.NodeSize, string(clusterSize.NodeCount), string(clusterSize.NodeCount))
	if err != nil {
		return err
	}

	igFilename := "ig-nodes.yaml"
	err = ioutil.WriteFile(path.Join(kops.GetTempDir(), igFilename), []byte(igManifest), 0600)
	if err != nil {
		return err
	}
	_, err = kops.Replace(igFilename)
	if err != nil {
		return err
	}

	err = kops.UpdateCluster(kopsMetadata.Name, kops.GetOutputDirectory())
	if err != nil {
		return err
	}

	err = terraformClient.Plan()
	if err != nil {
		return err
	}
	err = terraformClient.Apply()
	if err != nil {
		return err
	}

	err = kops.RollingUpdateCluster(kopsMetadata.Name)
	if err != nil {
		return err
	}

	// TODO: Rework this as we make the API calls asynchronous.
	wait := 1000
	if wait > 0 {
		logger.Infof("Waiting up to %d seconds for k8s cluster to become ready...", wait)
		err = kops.WaitForKubernetesReadiness(kopsMetadata.Name, wait)
		if err != nil {
			// Run non-silent validate one more time to log final cluster state
			// and return original timeout error.
			kops.ValidateCluster(kopsMetadata.Name, false)
			return err
		}
	}

	logger.Info("Successfully resized cluster")

	return nil
}

// DeleteCluster deletes a previously created cluster using kops and terraform.
func (provisioner *KopsProvisioner) DeleteCluster(cluster *model.Cluster, awsClient aws.AWS) error {
	kopsMetadata, err := model.NewKopsMetadata(cluster.ProvisionerMetadata)
	if err != nil {
		return errors.Wrap(err, "failed to parse provisioner metadata")
	}

	logger := provisioner.logger.WithField("cluster", cluster.ID)

	kops, err := kops.New(provisioner.s3StateStore, logger)
	if err != nil {
		return errors.Wrap(err, "failed to create kops wrapper")
	}
	defer kops.Close()

	// Use these vars to keep track of which resources need to be deleted.
	var skipDeleteKops, skipDeleteTerraform bool

	logger.Info("Deleting cluster")

	_, err = kops.GetCluster(kopsMetadata.Name)
	if err != nil {
		logger.WithError(err).Error("Failed kops get cluster check: proceeding assuming kops and terraform resources were never created")
		skipDeleteKops = true
		skipDeleteTerraform = true
	}

	if !skipDeleteKops {
		err = kops.UpdateCluster(kopsMetadata.Name, kops.GetOutputDirectory())
		if err != nil {
			return errors.Wrap(err, "failed to run kops update")
		}
	}

	if !skipDeleteTerraform {
		terraformClient, err := terraform.New(kops.GetOutputDirectory(), provisioner.s3StateStore, logger)
		if err != nil {
			return errors.Wrap(err, "failed to create terraform wrapper")
		}
		defer terraformClient.Close()

		err = terraformClient.Init(kopsMetadata.Name)
		if err != nil {
			return errors.Wrap(err, "failed to init terraform")
		}

		err = verifyTerraformAndKopsMatch(kopsMetadata.Name, terraformClient, logger)
		if err != nil {
			skipDeleteTerraform = true
			logger.WithError(err).Error("Proceeding with cluster deletion despite failing terraform output match check")
		}

		err = terraformClient.Destroy()
		if err != nil {
			return errors.Wrap(err, "failed to run terraform destroy")
		}
	}

	if !skipDeleteKops {
		err = kops.DeleteCluster(kopsMetadata.Name)
		if err != nil {
			return errors.Wrap(err, "failed to run kops delete")
		}
	}

	err = awsClient.ReleaseVpc(cluster.ID, logger)
	if err != nil {
		return errors.Wrap(err, "unable to release VPC")
	}

	ugh, err := newUtilityGroupHandle(kops, provisioner, cluster, awsClient, logger)
	if err != nil {
		return errors.Wrap(err, "couldn't greate new utility group handle while deleting the cluster")
	}

	err = ugh.DestroyUtilityGroup()
	if err != nil {
		return errors.Wrap(err, "failed to destroy all services in the utility group")
	}

	logger.Info("Successfully deleted cluster")

	return nil
}

// GetClusterResources returns a snapshot of resources of a given cluster.
func (provisioner *KopsProvisioner) GetClusterResources(cluster *model.Cluster, onlySchedulable bool) (*k8s.ClusterResources, error) {
	logger := provisioner.logger.WithField("cluster", cluster.ID)

	kops, err := kops.New(provisioner.s3StateStore, logger)
	if err != nil {
		return nil, errors.Wrap(err, "failed to create kops wrapper")
	}
	defer kops.Close()

	kopsMetadata, err := model.NewKopsMetadata(cluster.ProvisionerMetadata)
	if err != nil {
		return nil, errors.Wrap(err, "failed to parse provisioner metadata")
	}

	err = kops.ExportKubecfg(kopsMetadata.Name)
	if err != nil {
		return nil, errors.Wrap(err, "failed to export kubecfg")
	}

	k8sClient, err := k8s.New(kops.GetKubeConfigPath(), logger)
	if err != nil {
		return nil, errors.Wrap(err, "failed to construct k8s client")
	}

	allPods, err := k8sClient.Clientset.CoreV1().Pods("").List(metav1.ListOptions{})
	if err != nil {
		return nil, err
	}
	usedCPU, usedMemory := k8s.CalculateTotalPodMilliResourceRequests(allPods)

	var totalCPU, totalMemory int64
	nodes, err := k8sClient.Clientset.CoreV1().Nodes().List(metav1.ListOptions{})
	if err != nil {
		return nil, err
	}
	for _, node := range nodes.Items {
		var skipNode bool

		if onlySchedulable {
			if node.Spec.Unschedulable {
				logger.Debugf("Ignoring unschedulable node %s", node.GetName())
				skipNode = true
			}

			// TODO: handle scheduling taints in a more robust way.
			// This is a quick and dirty check for scheduling issues that could
			// lead to false positives. In the future, we should use a scheduling
			// library to perform the check instead.
			for _, taint := range node.Spec.Taints {
				if taint.Effect == "NoSchedule" {
					logger.Debugf("Ignoring node %s with taint '%s'", node.GetName(), taint.ToString())
					skipNode = true
					break
				}
			}
		}

		if !skipNode {
			totalCPU += node.Status.Allocatable.Cpu().MilliValue()
			totalMemory += node.Status.Allocatable.Memory().MilliValue()
		}
	}

	return &k8s.ClusterResources{
		MilliTotalCPU:    totalCPU,
		MilliUsedCPU:     usedCPU,
		MilliTotalMemory: totalMemory,
		MilliUsedMemory:  usedMemory,
	}, nil
}

// GetClusterVersion returns the version of kubernetes running on the cluster.
func (provisioner *KopsProvisioner) GetClusterVersion(cluster *model.Cluster) (string, error) {
	logger := provisioner.logger.WithField("cluster", cluster.ID)

	logger.Info("Getting cluster kubernetes version")

	kops, err := kops.New(provisioner.s3StateStore, logger)
	if err != nil {
		return DefaultKubernetesVersion, errors.Wrap(err, "failed to create kops wrapper")
	}
	defer kops.Close()

	kopsMetadata, err := model.NewKopsMetadata(cluster.ProvisionerMetadata)
	if err != nil {
		return DefaultKubernetesVersion, errors.Wrap(err, "failed to parse provisioner metadata")
	}

	err = kops.ExportKubecfg(kopsMetadata.Name)
	if err != nil {
		return DefaultKubernetesVersion, errors.Wrap(err, "failed to export kubecfg")
	}

	k8sClient, err := k8s.New(kops.GetKubeConfigPath(), logger)
	if err != nil {
		return DefaultKubernetesVersion, errors.Wrap(err, "failed to construct k8s client")
	}

	versionInfo, err := k8sClient.Clientset.Discovery().ServerVersion()
	if err != nil {
		return DefaultKubernetesVersion, errors.Wrap(err, "failed to get kubernetes version")
	}

	// The GitVersion string usually looks like v1.14.2 so we trim the "v" off
	// to match the version syntax used in kops.
	version := strings.TrimLeft(versionInfo.GitVersion, "v")

	return version, nil
}<|MERGE_RESOLUTION|>--- conflicted
+++ resolved
@@ -38,14 +38,12 @@
 }
 
 // NewKopsProvisioner creates a new KopsProvisioner.
-<<<<<<< HEAD
+// TODO(gsagula): Consider place all this paramaters in a struct for readability.
 func NewKopsProvisioner(s3StateStore, owner string, useExistingAWSResources bool,
 	resourceUtil *utils.ResourceUtil, logger log.FieldLogger, store model.InstallationDatabaseStoreInterface) *KopsProvisioner {
-=======
-func NewKopsProvisioner(s3StateStore, owner string, useExistingAWSResources bool, resourceUtil *utils.ResourceUtil, logger log.FieldLogger) *KopsProvisioner {
+
 	logger = logger.WithField("provisioner", "kops")
 
->>>>>>> cc9cdd4a
 	return &KopsProvisioner{
 		s3StateStore:            s3StateStore,
 		useExistingAWSResources: useExistingAWSResources,
