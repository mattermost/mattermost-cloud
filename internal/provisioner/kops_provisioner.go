--- conflicted
+++ resolved
@@ -110,7 +110,6 @@
 	}
 
 	err = os.Rename(kops.GetOutputDirectory(), outputDir)
-<<<<<<< HEAD
 	if err != nil && err.(*os.LinkError).Err == syscall.EXDEV {
 		err = utils.CopyDirectory(kops.GetOutputDirectory(), outputDir)
 		if err != nil {
@@ -118,10 +117,6 @@
 		}
 	} else {
 		return fmt.Errorf("failed to rename kops output directory to %q", outputDir)
-=======
-	if err != nil {
-		return errors.Wrap(err, fmt.Sprintf("failed to rename kops output directory to %q", outputDir))
->>>>>>> bfbce5f1
 	}
 
 	terraformClient := terraform.New(outputDir, logger)
