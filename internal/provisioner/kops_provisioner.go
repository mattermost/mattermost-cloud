--- conflicted
+++ resolved
@@ -1,6 +1,7 @@
 package provisioner
 
 import (
+	"bytes"
 	"context"
 	"fmt"
 	"os"
@@ -8,7 +9,6 @@
 	"path"
 	"strings"
 	"time"
-	"bytes"
 
 	mmv1alpha1 "github.com/mattermost/mattermost-operator/pkg/apis/mattermost/v1alpha1"
 	"github.com/pkg/errors"
@@ -30,9 +30,8 @@
 	certificateSslARN string
 	privateSubnetIds  string
 	publicSubnetIds   string
+	privateDNS        string
 	logger            log.FieldLogger
-	aws               aws
-	privateDNS        string
 }
 
 // helmDeployment deploys Helm charts.
@@ -44,30 +43,19 @@
 	setArgument         string
 }
 
-// aws abstracts the aws client operations required by the installation supervisor.
-type aws interface {
-	CreateCNAME(dnsName string, dnsEndpoints []string, logger log.FieldLogger) error
-	DeleteCNAME(dnsName string, logger log.FieldLogger) error
-}
-
 // Array of helm apps that need DNS registration
 var helmApps = []string{"prometheus"}
 
 // NewKopsProvisioner creates a new KopsProvisioner.
-<<<<<<< HEAD
-func NewKopsProvisioner(clusterRootDir, s3StateStore, certificateSslARN string, logger log.FieldLogger, aws aws, privateDNS string) *KopsProvisioner {
-=======
-func NewKopsProvisioner(clusterRootDir, s3StateStore, certificateSslARN, privateSubnetIds, publicSubnetIds string, logger log.FieldLogger) *KopsProvisioner {
->>>>>>> 8ee8f0b9
+func NewKopsProvisioner(clusterRootDir, s3StateStore, certificateSslARN, privateSubnetIds, publicSubnetIds, privateDNS string, logger log.FieldLogger) *KopsProvisioner {
 	return &KopsProvisioner{
 		clusterRootDir:    clusterRootDir,
 		s3StateStore:      s3StateStore,
 		certificateSslARN: certificateSslARN,
 		privateSubnetIds:  privateSubnetIds,
 		publicSubnetIds:   publicSubnetIds,
+		privateDNS:        privateDNS,
 		logger:            logger,
-		aws:               aws,
-		privateDNS:        privateDNS,
 	}
 }
 
@@ -311,7 +299,7 @@
 	for _, app := range helmApps {
 		logger.Infof("Registering DNS for %s", app)
 		dns := fmt.Sprintf("%s.%s.%s", cluster.ID, app, provisioner.privateDNS)
-		err = provisioner.aws.CreateCNAME(dns, []string{endpoint}, logger)
+		err = aws.CreateCNAME(dns, []string{endpoint}, logger)
 		if err != nil {
 			return err
 		}
@@ -579,7 +567,7 @@
 	for _, app := range helmApps {
 		logger.Infof("Deleting Route53 DNS Record for %s", app)
 		dns := fmt.Sprintf("%s.%s.%s", cluster.ID, app, provisioner.privateDNS)
-		err = provisioner.aws.DeleteCNAME(dns, logger)
+		err = aws.DeleteCNAME(dns, logger)
 		if err != nil {
 			return errors.Wrap(err, "failed to delete Route53 DNS record")
 		}
