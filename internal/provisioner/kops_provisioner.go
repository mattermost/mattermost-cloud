--- conflicted
+++ resolved
@@ -380,176 +380,11 @@
 		}
 	}
 
-<<<<<<< HEAD
-	// Setup Helm
-	err = helmSetup(logger, k8sClient, kops)
-	if err != nil {
-		return err
-	}
-
-	wait = 120
-	logger.Infof("Waiting up to %d seconds for helm to get ready...", wait)
-	ctx, cancel := context.WithTimeout(context.Background(), time.Duration(wait)*time.Second)
-	defer cancel()
-	err = waitForHelmRunning(ctx, kops.GetKubeConfigPath())
-	if err != nil {
-		return err
-	}
-	logger.Info("Helm is ready to install charts")
-
-	// Begin deploying Helm charts
-	privateNginx := helmDeployment{valuesPath: "helm-charts/private-nginx_values.yaml", chartName: "stable/nginx-ingress", namespace: "internal-nginx", chartDeploymentName: "private-nginx"}
-	prometheusDNS := fmt.Sprintf("%s.prometheus.%s", cluster.ID, provisioner.privateDNS)
-	elasticsearchDNS := fmt.Sprintf("elasticsearch.%s", provisioner.privateDNS)
-
-	prometheus := helmDeployment{valuesPath: "helm-charts/prometheus_values.yaml", chartName: "stable/prometheus", namespace: "prometheus", chartDeploymentName: "prometheus", setArgument: fmt.Sprintf("server.ingress.hosts={%s}", prometheusDNS)}
-	fluentd := helmDeployment{valuesPath: "helm-charts/fluentd_values.yaml", chartName: "stable/fluentd-elasticsearch", namespace: "fluentd", chartDeploymentName: "fluentd", setArgument: fmt.Sprintf("elasticsearch.host=%s", elasticsearchDNS)}
-	helmDeployments := []helmDeployment{privateNginx, prometheus, fluentd}
-
-	for _, value := range helmDeployments {
-		err = installHelmChart(value, logger, kops.GetKubeConfigPath())
-		if err != nil {
-			return err
-		}
-	}
-
-	// Get the new ELB internal-nginx endpoint
-	logger.Infof("Waiting up to %d seconds for internal ELB to be ready...", wait)
-	ctx, cancel = context.WithTimeout(context.Background(), time.Duration(wait)*time.Second)
-	defer cancel()
-	endpoint, err := getLoadBalancerEndpoint(ctx, "internal-nginx", logger, kops.GetKubeConfigPath())
-	if err != nil {
-		return err
-	}
-
-	if endpoint == "" {
-		return errors.New("internal DNS ELB endpoint is empty")
-	}
-
-	for _, app := range helmApps {
-		dns := fmt.Sprintf("%s.%s.%s", cluster.ID, app, provisioner.privateDNS)
-		logger.Infof("Registering DNS %s for %s", dns, app)
-		err = aws.CreateCNAME(dns, []string{endpoint}, logger)
-		if err != nil {
-			return err
-		}
-	}
-
-	logger.WithField("name", kopsMetadata.Name).Info("Successfully created cluster")
-=======
 	logger.WithField("name", kopsMetadata.Name).Info("Successfully provisioned cluster")
->>>>>>> 1953342a
 
 	return nil
 }
 
-<<<<<<< HEAD
-// waitForHelmRunning is used to check when Helm is ready to install charts.
-func waitForHelmRunning(ctx context.Context, configPath string) error {
-	for {
-		cmd := exec.Command("helm", "ls", "--kubeconfig", configPath)
-		var out bytes.Buffer
-		cmd.Stderr = &out
-		cmd.Run()
-		if out.String() == "" {
-			return nil
-		}
-		select {
-		case <-ctx.Done():
-			return errors.Wrap(ctx.Err(), "timed out waiting for helm to become ready")
-		case <-time.After(5 * time.Second):
-		}
-	}
-}
-
-// getLoadBalancerEndpoint is used to get the endpoint of the internal ingress.
-func getLoadBalancerEndpoint(ctx context.Context, namespace string, logger log.FieldLogger, configPath string) (string, error) {
-	k8sClient, err := k8s.New(configPath, logger)
-	if err != nil {
-		return "", err
-	}
-	for {
-		services, err := k8sClient.Clientset.CoreV1().Services(namespace).List(metav1.ListOptions{})
-		if err != nil {
-			return "", err
-		}
-		for _, service := range services.Items {
-			if service.Status.LoadBalancer.Ingress != nil {
-				endpoint := service.Status.LoadBalancer.Ingress[0].Hostname
-				logger.Infof("Succesfully got LoadBalancer endpoint %s for Namespace %s", endpoint, namespace)
-				return endpoint, nil
-			}
-		}
-		select {
-		case <-ctx.Done():
-			return "", errors.Wrap(ctx.Err(), "timed out waiting for helm to become ready")
-		case <-time.After(5 * time.Second):
-		}
-	}
-}
-
-// installHelmChart is used to install Helm charts.
-func installHelmChart(chart helmDeployment, logger log.FieldLogger, configPath string) error {
-	logger.Infof("Installing helm chart %s", chart.chartName)
-	if chart.setArgument != "" {
-		err := exec.Command("helm", "install", "--kubeconfig", configPath, "--set", chart.setArgument, "-f", chart.valuesPath, chart.chartName, "--namespace", chart.namespace, "--name", chart.chartDeploymentName).Run()
-		if err != nil {
-			return err
-		}
-	} else {
-		err := exec.Command("helm", "install", "--kubeconfig", configPath, "-f", chart.valuesPath, chart.chartName, "--namespace", chart.namespace, "--name", chart.chartDeploymentName).Run()
-		if err != nil {
-			return err
-		}
-	}
-	logger.Infof("Successfully installed helm chart %s", chart.chartName)
-	return nil
-}
-
-// helmSetup is used for the initial setup of Helm in cluster.
-func helmSetup(logger log.FieldLogger, k8sClient *k8s.KubeClient, kops *kops.Cmd) error {
-
-	logger.Info("Initializing Helm in the cluster")
-	err := exec.Command("helm", "--kubeconfig", kops.GetKubeConfigPath(), "init", "--upgrade").Run()
-	if err != nil {
-		return err
-	}
-
-	logger.Info("Creating Tiller service account")
-	serviceAccount := &corev1.ServiceAccount{
-		ObjectMeta: metav1.ObjectMeta{Name: "tiller"},
-	}
-	_, err = k8sClient.Clientset.CoreV1().ServiceAccounts("kube-system").Create(serviceAccount)
-	if err != nil {
-		return err
-	}
-	logger.Info("Successfully created Tiller service account")
-
-	logger.Info("Creating Tiller cluster role bind")
-	roleBinding := &rbacv1.ClusterRoleBinding{
-		ObjectMeta: metav1.ObjectMeta{Name: "tiller-cluster-rule"},
-		Subjects: []rbacv1.Subject{
-			{Kind: "ServiceAccount", Name: "tiller", Namespace: "kube-system"},
-		},
-		RoleRef: rbacv1.RoleRef{Kind: "ClusterRole", Name: "cluster-admin"},
-	}
-
-	_, err = k8sClient.Clientset.RbacV1().ClusterRoleBindings().Create(roleBinding)
-	if err != nil {
-		return err
-	}
-	logger.Info("Successfully created cluster role bind")
-
-	logger.Info("Upgrade Helm")
-	err = exec.Command("helm", "--kubeconfig", kops.GetKubeConfigPath(), "init", "--service-account", "tiller", "--upgrade").Run()
-	if err != nil {
-		return err
-	}
-	return nil
-}
-
-=======
->>>>>>> 1953342a
 // UpgradeCluster upgrades a cluster to the latest recommended production ready k8s version.
 func (provisioner *KopsProvisioner) UpgradeCluster(cluster *model.Cluster) error {
 	kopsMetadata, err := model.NewKopsMetadata(cluster.ProvisionerMetadata)
@@ -832,26 +667,42 @@
 
 // helmSetup is used for the initial setup of Helm in cluster.
 func helmSetup(logger log.FieldLogger, kops *kops.Cmd) error {
+	k8sClient, err := k8s.New(kops.GetKubeConfigPath(), logger)
+	if err != nil {
+		return err
+	}
+
 	logger.Info("Initializing Helm in the cluster")
-	err := exec.Command("helm", "--kubeconfig", kops.GetKubeConfigPath(), "init", "--upgrade").Run()
-	if err != nil {
-		return err
-	}
+	err = exec.Command("helm", "--kubeconfig", kops.GetKubeConfigPath(), "init", "--upgrade").Run()
+	if err != nil {
+		return err
+	}
+
 	logger.Info("Creating Tiller service account")
-	err = exec.Command("kubectl", "--kubeconfig", kops.GetKubeConfigPath(), "--namespace", "kube-system", "create", "serviceaccount", "tiller").Run()
-	if err != nil {
-		return err
-	}
+	serviceAccount := &corev1.ServiceAccount{
+		ObjectMeta: metav1.ObjectMeta{Name: "tiller"},
+	}
+	_, err = k8sClient.Clientset.CoreV1().ServiceAccounts("kube-system").Create(serviceAccount)
+	if err != nil {
+		return err
+	}
+	logger.Info("Successfully created Tiller service account")
+
 	logger.Info("Creating Tiller cluster role bind")
-	err = exec.Command("kubectl", "--kubeconfig", kops.GetKubeConfigPath(), "create", "clusterrolebinding", "tiller-cluster-rule", "--clusterrole=cluster-admin", "--serviceaccount=kube-system:tiller").Run()
-	if err != nil {
-		return err
-	}
-	logger.Info("Patching tiller")
-	err = exec.Command("kubectl", "--kubeconfig", kops.GetKubeConfigPath(), "--namespace", "kube-system", "patch", "deploy", "tiller-deploy", "-p", "{\"spec\":{\"template\":{\"spec\":{\"serviceAccount\":\"tiller\"}}}}").Run()
-	if err != nil {
-		return err
-	}
+	roleBinding := &rbacv1.ClusterRoleBinding{
+		ObjectMeta: metav1.ObjectMeta{Name: "tiller-cluster-rule"},
+		Subjects: []rbacv1.Subject{
+			{Kind: "ServiceAccount", Name: "tiller", Namespace: "kube-system"},
+		},
+		RoleRef: rbacv1.RoleRef{Kind: "ClusterRole", Name: "cluster-admin"},
+	}
+
+	_, err = k8sClient.Clientset.RbacV1().ClusterRoleBindings().Create(roleBinding)
+	if err != nil {
+		return err
+	}
+	logger.Info("Successfully created cluster role bind")
+
 	logger.Info("Upgrade Helm")
 	err = exec.Command("helm", "--kubeconfig", kops.GetKubeConfigPath(), "init", "--service-account", "tiller", "--upgrade").Run()
 	if err != nil {
