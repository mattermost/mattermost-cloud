// Copyright (c) 2015-present Mattermost, Inc. All Rights Reserved.
// See LICENSE.txt for license information.
//

package supervisor_test

import (
	"fmt"
	"testing"

	"github.com/mattermost/mattermost-cloud/internal/provisioner"

	"github.com/aws/aws-sdk-go/service/acm"
	"github.com/mattermost/mattermost-cloud/internal/metrics"
	"github.com/mattermost/mattermost-cloud/internal/store"
	"github.com/mattermost/mattermost-cloud/internal/supervisor"
	"github.com/mattermost/mattermost-cloud/internal/testlib"
	"github.com/mattermost/mattermost-cloud/internal/tools/aws"
	"github.com/mattermost/mattermost-cloud/internal/tools/utils"
	"github.com/mattermost/mattermost-cloud/k8s"
	"github.com/mattermost/mattermost-cloud/model"
	mmv1alpha1 "github.com/mattermost/mattermost-operator/apis/mattermost/v1alpha1"
	log "github.com/sirupsen/logrus"
	"github.com/stretchr/testify/assert"
	"github.com/stretchr/testify/require"
	corev1 "k8s.io/api/core/v1"
)

type mockInstallationStore struct {
	Installation                     *model.Installation
	UnlockedInstallationsPendingWork []*model.Installation

	Group *model.Group

	UnlockChan              chan interface{}
	UpdateInstallationCalls int
}

var cloudMetrics = metrics.New()

func (s *mockInstallationStore) GetClusters(clusterFilter *model.ClusterFilter) ([]*model.Cluster, error) {
	return nil, nil
}

func (s *mockInstallationStore) GetCluster(id string) (*model.Cluster, error) {
	return nil, nil
}

func (s *mockInstallationStore) UpdateCluster(cluster *model.Cluster) error {
	return nil
}

func (s *mockInstallationStore) LockCluster(clusterID, lockerID string) (bool, error) {
	return true, nil
}

func (s *mockInstallationStore) UnlockCluster(clusterID string, lockerID string, force bool) (bool, error) {
	return true, nil
}

func (s *mockInstallationStore) GetInstallation(installationID string, includeGroupConfig, includeGroupConfigOverrides bool) (*model.Installation, error) {
	return s.Installation, nil
}

func (s *mockInstallationStore) GetUnlockedInstallationsPendingWork() ([]*model.Installation, error) {
	return s.UnlockedInstallationsPendingWork, nil
}

func (s *mockInstallationStore) UpdateInstallation(installation *model.Installation) error {
	s.UpdateInstallationCalls++
	return nil
}

func (s *mockInstallationStore) UpdateInstallationGroupSequence(installation *model.Installation) error {
	return nil
}

func (s *mockInstallationStore) UpdateInstallationState(installation *model.Installation) error {
	s.UpdateInstallationCalls++
	return nil
}

func (s *mockInstallationStore) UpdateInstallationCRVersion(installationID, crVersion string) error {
	return nil
}

func (s *mockInstallationStore) LockInstallation(installationID, lockerID string) (bool, error) {
	return true, nil
}

func (s *mockInstallationStore) UnlockInstallation(installationID, lockerID string, force bool) (bool, error) {
	if s.UnlockChan != nil {
		close(s.UnlockChan)
	}
	return true, nil
}

func (s *mockInstallationStore) DeleteInstallation(installationID string) error {
	return nil
}

func (s *mockInstallationStore) CreateClusterInstallation(clusterInstallation *model.ClusterInstallation) error {
	return nil
}

func (s *mockInstallationStore) GetClusterInstallation(clusterInstallationID string) (*model.ClusterInstallation, error) {
	return nil, nil
}

func (s *mockInstallationStore) GetClusterInstallations(*model.ClusterInstallationFilter) ([]*model.ClusterInstallation, error) {
	return []*model.ClusterInstallation{{
		ID:              model.NewID(),
		ClusterID:       model.NewID(),
		InstallationID:  s.Installation.ID,
		Namespace:       s.Installation.ID,
		State:           "stable",
		CreateAt:        s.Installation.CreateAt,
		DeleteAt:        s.Installation.DeleteAt,
		APISecurityLock: false,
	},
	}, nil
}

func (s *mockInstallationStore) LockClusterInstallations(clusterInstallationID []string, lockerID string) (bool, error) {
	return true, nil
}

func (s *mockInstallationStore) UnlockClusterInstallations(clusterInstallationID []string, lockerID string, force bool) (bool, error) {
	return true, nil
}

func (s *mockInstallationStore) UpdateClusterInstallation(clusterInstallation *model.ClusterInstallation) error {
	return nil
}

func (s *mockInstallationStore) GetGroup(groupId string) (*model.Group, error) {
	return nil, nil
}

func (s *mockInstallationStore) LockGroup(groupID, lockerID string) (bool, error) {
	return true, nil
}

func (s *mockInstallationStore) UnlockGroup(groupID, lockerID string, force bool) (bool, error) {
	if s.UnlockChan != nil {
		close(s.UnlockChan)
	}
	return true, nil
}

func (s *mockInstallationStore) GetWebhooks(filter *model.WebhookFilter) ([]*model.Webhook, error) {
	return nil, nil
}

func (s *mockInstallationStore) GetMultitenantDatabase(multitenantdatabaseID string) (*model.MultitenantDatabase, error) {
	return nil, nil
}

func (s *mockInstallationStore) GetMultitenantDatabases(filter *model.MultitenantDatabaseFilter) ([]*model.MultitenantDatabase, error) {
	return nil, nil
}

func (s *mockInstallationStore) GetInstallationsTotalDatabaseWeight(installationIDs []string) (float64, error) {
	return 0, nil
}

func (s *mockInstallationStore) CreateMultitenantDatabase(multitenantDatabase *model.MultitenantDatabase) error {
	return nil
}

func (s *mockInstallationStore) LockMultitenantDatabase(multitenantdatabaseID, lockerID string) (bool, error) {
	return true, nil
}

func (s *mockInstallationStore) UnlockMultitenantDatabase(multitenantdatabaseID, lockerID string, force bool) (bool, error) {
	return true, nil
}

func (s *mockInstallationStore) UpdateMultitenantDatabase(multitenantDatabase *model.MultitenantDatabase) error {
	return nil
}

func (s *mockInstallationStore) GetMultitenantDatabaseForInstallationID(installationID string) (*model.MultitenantDatabase, error) {
	return nil, nil
}

func (s *mockInstallationStore) GetSingleTenantDatabaseConfigForInstallation(installationID string) (*model.SingleTenantDatabaseConfig, error) {
	return nil, nil
}

func (s *mockInstallationStore) GetAnnotationsForInstallation(installationID string) ([]*model.Annotation, error) {
	return nil, nil
}

func (s *mockInstallationStore) GetInstallationBackups(filter *model.InstallationBackupFilter) ([]*model.InstallationBackup, error) {
	return nil, nil
}

func (s *mockInstallationStore) UpdateInstallationBackupState(backup *model.InstallationBackup) error {
	return nil
}

func (s *mockInstallationStore) LockInstallationBackups(backupIDs []string, lockerID string) (bool, error) {
	return true, nil
}

func (s *mockInstallationStore) UnlockInstallationBackups(backupIDs []string, lockerID string, force bool) (bool, error) {
	return true, nil
}

type mockInstallationProvisioner struct {
	UseCustomClusterResources bool
	CustomClusterResources    *k8s.ClusterResources
}

func (p *mockInstallationProvisioner) ClusterInstallationProvisioner(version string) provisioner.ClusterInstallationProvisioner {
	return p
}

func (p *mockInstallationProvisioner) IsResourceReady(cluster *model.Cluster, clusterInstallation *model.ClusterInstallation) (bool, error) {
	return true, nil
}

func (p *mockInstallationProvisioner) CreateClusterInstallation(cluster *model.Cluster, installation *model.Installation, clusterInstallation *model.ClusterInstallation) error {
	return nil
}

func (p *mockInstallationProvisioner) UpdateClusterInstallation(cluster *model.Cluster, installation *model.Installation, clusterInstallation *model.ClusterInstallation) error {
	return nil
}

func (p *mockInstallationProvisioner) EnsureCRMigrated(cluster *model.Cluster, clusterInstallation *model.ClusterInstallation) (bool, error) {
	return true, nil
}

func (p *mockInstallationProvisioner) HibernateClusterInstallation(cluster *model.Cluster, installation *model.Installation, clusterInstallation *model.ClusterInstallation) error {
	return nil
}

func (p *mockInstallationProvisioner) DeleteClusterInstallation(cluster *model.Cluster, installation *model.Installation, clusterInstallation *model.ClusterInstallation) error {
	return nil
}

func (p *mockInstallationProvisioner) VerifyClusterInstallationMatchesConfig(cluster *model.Cluster, installation *model.Installation, clusterInstallation *model.ClusterInstallation) (bool, error) {
	return true, nil
}

func (p *mockInstallationProvisioner) GetClusterResources(cluster *model.Cluster, onlySchedulable bool) (*k8s.ClusterResources, error) {
	if p.UseCustomClusterResources {
		return p.CustomClusterResources, nil
	}

	return &k8s.ClusterResources{
			MilliTotalCPU:    100000,
			MilliUsedCPU:     100,
			MilliTotalMemory: 100000000000000,
			MilliUsedMemory:  100,
		},
		nil
}

func (p *mockInstallationProvisioner) GetPublicLoadBalancerEndpoint(cluster *model.Cluster, namespace string) (string, error) {
	return "example.elb.us-east-1.amazonaws.com", nil
}

// TODO(gsagula): this can be replaced with /internal/mocks/aws-tools/AWS.go so that inputs and other variants
// can be tested.
type mockAWS struct{}

func (a *mockAWS) GetCertificateSummaryByTag(key, value string, logger log.FieldLogger) (*acm.CertificateSummary, error) {
	return nil, nil
}

func (a *mockAWS) GetCloudEnvironmentName() string {
	return "test"
}

func (a *mockAWS) DynamoDBEnsureTableDeleted(tableName string, logger log.FieldLogger) error {
	return nil
}

func (a *mockAWS) S3EnsureBucketDeleted(bucketName string, logger log.FieldLogger) error {
	return nil
}

func (a *mockAWS) S3EnsureObjectDeleted(bucketName, path string) error {
	return nil
}

func (a *mockAWS) GetAndClaimVpcResources(clusterID, owner string, logger log.FieldLogger) (aws.ClusterResources, error) {
	return aws.ClusterResources{}, nil
}

func (a *mockAWS) GetVpcResources(clusterID string, logger log.FieldLogger) (aws.ClusterResources, error) {
	return aws.ClusterResources{}, nil
}

func (a *mockAWS) ReleaseVpc(clusterID string, logger log.FieldLogger) error {
	return nil
}

func (a *mockAWS) AttachPolicyToRole(roleName, policyName string, logger log.FieldLogger) error {
	return nil
}

func (a *mockAWS) DetachPolicyFromRole(roleName, policyName string, logger log.FieldLogger) error {
	return nil
}

func (a *mockAWS) GetPrivateZoneDomainName(logger log.FieldLogger) (string, error) {
	return "test.domain", nil
}

func (a *mockAWS) GetTagByKeyAndZoneID(key string, id string, logger log.FieldLogger) (*aws.Tag, error) {
	return &aws.Tag{
		Key:   "examplekey",
		Value: "examplevalue",
	}, nil
}
func (a *mockAWS) GetPrivateHostedZoneID() string {
	return "EXAMPLER53ID"
}

func (a *mockAWS) CreatePrivateCNAME(dnsName string, dnsEndpoints []string, logger log.FieldLogger) error {
	return nil
}

func (a *mockAWS) CreatePublicCNAME(dnsName string, dnsEndpoints []string, logger log.FieldLogger) error {
	return nil
}

func (a *mockAWS) UpdatePublicRecordIDForCNAME(dnsName, newID string, logger log.FieldLogger) error {
	return nil
}

func (a *mockAWS) IsProvisionedPrivateCNAME(dnsName string, logger log.FieldLogger) bool {
	return false
}

func (a *mockAWS) DeletePrivateCNAME(dnsName string, logger log.FieldLogger) error {
	return nil
}

func (a *mockAWS) DeletePublicCNAME(dnsName string, logger log.FieldLogger) error {
	return nil
}

func (a *mockAWS) TagResource(resourceID, key, value string, logger log.FieldLogger) error {
	return nil
}

func (a *mockAWS) UntagResource(resourceID, key, value string, logger log.FieldLogger) error {
	return nil
}

func (a *mockAWS) IsValidAMI(AMIID string, logger log.FieldLogger) (bool, error) {
	return true, nil
}

func (a *mockAWS) S3FilestoreProvision(installationID string, logger log.FieldLogger) error {
	return nil
}

func (a *mockAWS) S3FilestoreTeardown(installationID string, keepBucket bool, logger log.FieldLogger) error {
	return nil
}

func (a *mockAWS) SecretsManagerGetIAMAccessKey(installationID string, logger log.FieldLogger) (*aws.IAMAccessKey, error) {
	return nil, nil
}

func (a *mockAWS) GenerateBifrostUtilitySecret(clusterID string, vpc string, logger log.FieldLogger) (*corev1.Secret, error) {
	return nil, nil
}

func (a *mockAWS) GetCIDRByVPCTag(vpcTagName string, logger log.FieldLogger) (string, error) {
	return "", nil
}
<<<<<<< HEAD

func (a *mockAWS) S3LargeCopy(srcBucketName, srcKey, destBucketName, destKey *string) error {
	return nil
}

func (a *mockAWS) GetMultitenantBucketNameForInstallation(installationID string, store model.InstallationDatabaseStoreInterface) (string, error) {
	return "", nil
}

=======
func (a *mockAWS) GetVpcResourcesByVpcID(vpcID string, logger log.FieldLogger) (aws.ClusterResources, error) {
	return aws.ClusterResources{}, nil
}
func (a *mockAWS) TagResourcesByCluster(clusterResources aws.ClusterResources, clusterID string, owner string, logger log.FieldLogger) error {
	return nil
}
>>>>>>> 4172eafc
func TestInstallationSupervisorDo(t *testing.T) {
	standardSchedulingOptions := supervisor.NewInstallationSupervisorSchedulingOptions(false, 80, 0)

	t.Run("no installations pending work", func(t *testing.T) {
		logger := testlib.MakeLogger(t)
		mockStore := &mockInstallationStore{}

		supervisor := supervisor.NewInstallationSupervisor(mockStore, &mockInstallationProvisioner{}, &mockAWS{}, "instanceID", false, false, standardSchedulingOptions, &utils.ResourceUtil{}, logger, cloudMetrics, false)
		err := supervisor.Do()
		require.NoError(t, err)

		require.Equal(t, 0, mockStore.UpdateInstallationCalls)
	})

	t.Run("mock installation creation", func(t *testing.T) {
		logger := testlib.MakeLogger(t)
		mockStore := &mockInstallationStore{}

		mockStore.UnlockedInstallationsPendingWork = []*model.Installation{{
			ID:    model.NewID(),
			State: model.InstallationStateDeletionRequested,
		}}
		mockStore.Installation = mockStore.UnlockedInstallationsPendingWork[0]
		mockStore.UnlockChan = make(chan interface{})

		supervisor := supervisor.NewInstallationSupervisor(mockStore, &mockInstallationProvisioner{}, &mockAWS{}, "instanceID", false, false, standardSchedulingOptions, &utils.ResourceUtil{}, logger, cloudMetrics, false)
		err := supervisor.Do()
		require.NoError(t, err)

		<-mockStore.UnlockChan
		require.Equal(t, 1, mockStore.UpdateInstallationCalls)
	})
}

func TestInstallationSupervisor(t *testing.T) {
	standardSchedulingOptions := supervisor.NewInstallationSupervisorSchedulingOptions(false, 80, 0)

	expectInstallationState := func(t *testing.T, sqlStore *store.SQLStore, installation *model.Installation, expectedState string) {
		t.Helper()

		installation, err := sqlStore.GetInstallation(installation.ID, false, false)
		require.NoError(t, err)
		require.Equal(t, expectedState, installation.State)
	}

	expectClusterInstallations := func(t *testing.T, sqlStore *store.SQLStore, installation *model.Installation, expectedCount int, state string) {
		t.Helper()
		clusterInstallations, err := sqlStore.GetClusterInstallations(&model.ClusterInstallationFilter{
			Paging:         model.AllPagesNotDeleted(),
			InstallationID: installation.ID,
		})
		require.NoError(t, err)
		require.Len(t, clusterInstallations, expectedCount)
		for _, clusterInstallation := range clusterInstallations {
			require.Equal(t, state, clusterInstallation.State)
		}
	}

	expectClusterInstallationsOnCluster := func(t *testing.T, sqlStore *store.SQLStore, cluster *model.Cluster, expectedCount int) {
		t.Helper()
		clusterInstallations, err := sqlStore.GetClusterInstallations(&model.ClusterInstallationFilter{
			Paging:    model.AllPagesNotDeleted(),
			ClusterID: cluster.ID,
		})
		require.NoError(t, err)
		require.Len(t, clusterInstallations, expectedCount)
	}

	standardStableTestCluster := func() *model.Cluster {
		return &model.Cluster{
			State:              model.ClusterStateStable,
			AllowInstallations: true,
			ProvisionerMetadataKops: &model.KopsMetadata{
				MasterCount:  1,
				NodeMinCount: 1,
				NodeMaxCount: 5,
			},
		}
	}

	t.Run("unexpected state", func(t *testing.T) {
		logger := testlib.MakeLogger(t)
		sqlStore := store.MakeTestSQLStore(t, logger)
		supervisor := supervisor.NewInstallationSupervisor(sqlStore, &mockInstallationProvisioner{}, &mockAWS{}, "instanceID", false, false, standardSchedulingOptions, &utils.ResourceUtil{}, logger, cloudMetrics, false)

		cluster := standardStableTestCluster()
		err := sqlStore.CreateCluster(cluster, nil)
		require.NoError(t, err)

		owner := model.NewID()
		groupID := model.NewID()
		installation := &model.Installation{
			OwnerID:  owner,
			Version:  "version",
			DNS:      "dns.example.com",
			Size:     mmv1alpha1.Size100String,
			Affinity: model.InstallationAffinityIsolated,
			GroupID:  &groupID,
			State:    model.InstallationStateStable,
		}

		err = sqlStore.CreateInstallation(installation, nil)
		require.NoError(t, err)

		clusterInstallation := &model.ClusterInstallation{
			ClusterID:      cluster.ID,
			InstallationID: installation.ID,
			Namespace:      "namespace",
			State:          model.ClusterInstallationStateStable,
		}
		err = sqlStore.CreateClusterInstallation(clusterInstallation)
		require.NoError(t, err)

		supervisor.Supervise(installation)
		expectInstallationState(t, sqlStore, installation, model.InstallationStateStable)
		expectClusterInstallations(t, sqlStore, installation, 1, model.ClusterInstallationStateStable)
	})

	t.Run("state has changed since installation was selected to be worked on", func(t *testing.T) {
		logger := testlib.MakeLogger(t)
		sqlStore := store.MakeTestSQLStore(t, logger)
		supervisor := supervisor.NewInstallationSupervisor(sqlStore, &mockInstallationProvisioner{}, &mockAWS{}, "instanceID", false, false, standardSchedulingOptions, &utils.ResourceUtil{}, logger, cloudMetrics, false)

		cluster := standardStableTestCluster()
		err := sqlStore.CreateCluster(cluster, nil)
		require.NoError(t, err)

		owner := model.NewID()
		groupID := model.NewID()
		installation := &model.Installation{
			OwnerID:  owner,
			Version:  "version",
			DNS:      "dns.example.com",
			Size:     mmv1alpha1.Size100String,
			Affinity: model.InstallationAffinityIsolated,
			GroupID:  &groupID,
			State:    model.InstallationStateCreationInProgress,
		}

		err = sqlStore.CreateInstallation(installation, nil)
		require.NoError(t, err)

		// The stored installation is InstallationStateCreationInProgress, so we
		// will pass in an installation with state of
		// InstallationStateCreationRequested to simulate stale state.
		installation.State = model.InstallationStateCreationRequested

		supervisor.Supervise(installation)
		expectInstallationState(t, sqlStore, installation, model.InstallationStateCreationInProgress)
	})

	t.Run("creation requested, cluster installations not yet created, no clusters", func(t *testing.T) {
		logger := testlib.MakeLogger(t)
		sqlStore := store.MakeTestSQLStore(t, logger)
		supervisor := supervisor.NewInstallationSupervisor(sqlStore, &mockInstallationProvisioner{}, &mockAWS{}, "instanceID", false, false, standardSchedulingOptions, &utils.ResourceUtil{}, logger, cloudMetrics, false)

		owner := model.NewID()
		groupID := model.NewID()
		installation := &model.Installation{
			OwnerID:  owner,
			Version:  "version",
			DNS:      "dns.example.com",
			Size:     mmv1alpha1.Size100String,
			Affinity: model.InstallationAffinityIsolated,
			GroupID:  &groupID,
			State:    model.InstallationStateCreationRequested,
		}

		err := sqlStore.CreateInstallation(installation, nil)
		require.NoError(t, err)

		supervisor.Supervise(installation)
		expectInstallationState(t, sqlStore, installation, model.InstallationStateCreationNoCompatibleClusters)
		expectClusterInstallations(t, sqlStore, installation, 0, "")
	})

	t.Run("creation requested, cluster installations not yet created, cluster doesn't allow scheduling", func(t *testing.T) {
		logger := testlib.MakeLogger(t)
		sqlStore := store.MakeTestSQLStore(t, logger)
		supervisor := supervisor.NewInstallationSupervisor(sqlStore, &mockInstallationProvisioner{}, &mockAWS{}, "instanceID", false, false, standardSchedulingOptions, &utils.ResourceUtil{}, logger, cloudMetrics, false)

		cluster := standardStableTestCluster()
		cluster.AllowInstallations = false
		err := sqlStore.CreateCluster(cluster, nil)
		require.NoError(t, err)

		owner := model.NewID()
		groupID := model.NewID()
		installation := &model.Installation{
			OwnerID:  owner,
			Version:  "version",
			DNS:      "dns.example.com",
			Size:     mmv1alpha1.Size100String,
			Affinity: model.InstallationAffinityIsolated,
			GroupID:  &groupID,
			State:    model.InstallationStateCreationRequested,
		}

		err = sqlStore.CreateInstallation(installation, nil)
		require.NoError(t, err)

		supervisor.Supervise(installation)
		expectInstallationState(t, sqlStore, installation, model.InstallationStateCreationNoCompatibleClusters)
		expectClusterInstallations(t, sqlStore, installation, 0, "")
	})

	t.Run("creation requested, cluster installations not yet created, no empty clusters", func(t *testing.T) {
		logger := testlib.MakeLogger(t)
		sqlStore := store.MakeTestSQLStore(t, logger)
		supervisor := supervisor.NewInstallationSupervisor(sqlStore, &mockInstallationProvisioner{}, &mockAWS{}, "instanceID", false, false, standardSchedulingOptions, &utils.ResourceUtil{}, logger, cloudMetrics, false)

		cluster := standardStableTestCluster()
		err := sqlStore.CreateCluster(cluster, nil)
		require.NoError(t, err)

		clusterInstallation := &model.ClusterInstallation{
			ClusterID:      cluster.ID,
			InstallationID: model.NewID(),
			Namespace:      "namespace",
			State:          model.ClusterInstallationStateStable,
		}
		err = sqlStore.CreateClusterInstallation(clusterInstallation)
		require.NoError(t, err)

		owner := model.NewID()
		groupID := model.NewID()
		installation := &model.Installation{
			OwnerID:  owner,
			Version:  "version",
			DNS:      "dns.example.com",
			Size:     mmv1alpha1.Size100String,
			Affinity: model.InstallationAffinityIsolated,
			GroupID:  &groupID,
			State:    model.InstallationStateCreationRequested,
		}

		err = sqlStore.CreateInstallation(installation, nil)
		require.NoError(t, err)

		supervisor.Supervise(installation)
		expectInstallationState(t, sqlStore, installation, model.InstallationStateCreationNoCompatibleClusters)
		expectClusterInstallations(t, sqlStore, installation, 0, "")
	})

	t.Run("creation requested, cluster installations reconciling", func(t *testing.T) {
		logger := testlib.MakeLogger(t)
		sqlStore := store.MakeTestSQLStore(t, logger)
		supervisor := supervisor.NewInstallationSupervisor(sqlStore, &mockInstallationProvisioner{}, &mockAWS{}, "instanceID", false, false, standardSchedulingOptions, &utils.ResourceUtil{}, logger, cloudMetrics, false)

		cluster := standardStableTestCluster()
		err := sqlStore.CreateCluster(cluster, nil)
		require.NoError(t, err)

		owner := model.NewID()
		groupID := model.NewID()
		installation := &model.Installation{
			OwnerID:  owner,
			Version:  "version",
			DNS:      "dns.example.com",
			Size:     mmv1alpha1.Size100String,
			Affinity: model.InstallationAffinityIsolated,
			GroupID:  &groupID,
			State:    model.InstallationStateCreationRequested,
		}

		err = sqlStore.CreateInstallation(installation, nil)
		require.NoError(t, err)

		clusterInstallation := &model.ClusterInstallation{
			ClusterID:      cluster.ID,
			InstallationID: installation.ID,
			Namespace:      "namespace",
			State:          model.ClusterInstallationStateReconciling,
		}
		err = sqlStore.CreateClusterInstallation(clusterInstallation)
		require.NoError(t, err)

		supervisor.Supervise(installation)
		expectInstallationState(t, sqlStore, installation, model.InstallationStateCreationInProgress)
		expectClusterInstallations(t, sqlStore, installation, 1, model.ClusterInstallationStateReconciling)
	})

	t.Run("creation requested, cluster installations reconciling", func(t *testing.T) {
		logger := testlib.MakeLogger(t)
		sqlStore := store.MakeTestSQLStore(t, logger)
		supervisor := supervisor.NewInstallationSupervisor(sqlStore, &mockInstallationProvisioner{}, &mockAWS{}, "instanceID", false, false, standardSchedulingOptions, &utils.ResourceUtil{}, logger, cloudMetrics, false)

		cluster := standardStableTestCluster()
		err := sqlStore.CreateCluster(cluster, nil)
		require.NoError(t, err)

		owner := model.NewID()
		groupID := model.NewID()
		installation := &model.Installation{
			OwnerID:  owner,
			Version:  "version",
			DNS:      "dns.example.com",
			Size:     mmv1alpha1.Size100String,
			Affinity: model.InstallationAffinityIsolated,
			GroupID:  &groupID,
			State:    model.InstallationStateCreationRequested,
		}

		err = sqlStore.CreateInstallation(installation, nil)
		require.NoError(t, err)

		clusterInstallation := &model.ClusterInstallation{
			ClusterID:      cluster.ID,
			InstallationID: installation.ID,
			Namespace:      "namespace",
			State:          model.ClusterInstallationStateReconciling,
		}
		err = sqlStore.CreateClusterInstallation(clusterInstallation)
		require.NoError(t, err)

		supervisor.Supervise(installation)
		expectInstallationState(t, sqlStore, installation, model.InstallationStateCreationInProgress)
		expectClusterInstallations(t, sqlStore, installation, 1, model.ClusterInstallationStateReconciling)
	})

	t.Run("creation DNS, cluster installations reconciling", func(t *testing.T) {
		logger := testlib.MakeLogger(t)
		sqlStore := store.MakeTestSQLStore(t, logger)
		supervisor := supervisor.NewInstallationSupervisor(sqlStore, &mockInstallationProvisioner{}, &mockAWS{}, "instanceID", false, false, standardSchedulingOptions, &utils.ResourceUtil{}, logger, cloudMetrics, false)

		cluster := standardStableTestCluster()
		err := sqlStore.CreateCluster(cluster, nil)
		require.NoError(t, err)

		owner := model.NewID()
		groupID := model.NewID()
		installation := &model.Installation{
			OwnerID:  owner,
			Version:  "version",
			DNS:      "dns.example.com",
			Size:     mmv1alpha1.Size100String,
			Affinity: model.InstallationAffinityIsolated,
			GroupID:  &groupID,
			State:    model.InstallationStateCreationDNS,
		}

		err = sqlStore.CreateInstallation(installation, nil)
		require.NoError(t, err)

		clusterInstallation := &model.ClusterInstallation{
			ClusterID:      cluster.ID,
			InstallationID: installation.ID,
			Namespace:      "namespace",
			State:          model.ClusterInstallationStateCreationRequested,
		}
		err = sqlStore.CreateClusterInstallation(clusterInstallation)
		require.NoError(t, err)

		supervisor.Supervise(installation)
		expectInstallationState(t, sqlStore, installation, model.InstallationStateCreationInProgress)
		expectClusterInstallations(t, sqlStore, installation, 1, model.ClusterInstallationStateCreationRequested)
	})

	t.Run("creation requested, cluster installations stable", func(t *testing.T) {
		logger := testlib.MakeLogger(t)
		sqlStore := store.MakeTestSQLStore(t, logger)
		supervisor := supervisor.NewInstallationSupervisor(sqlStore, &mockInstallationProvisioner{}, &mockAWS{}, "instanceID", false, false, standardSchedulingOptions, &utils.ResourceUtil{}, logger, cloudMetrics, false)

		cluster := standardStableTestCluster()
		err := sqlStore.CreateCluster(cluster, nil)
		require.NoError(t, err)

		owner := model.NewID()
		groupID := model.NewID()
		installation := &model.Installation{
			OwnerID:  owner,
			Version:  "version",
			DNS:      "dns.example.com",
			Size:     mmv1alpha1.Size100String,
			Affinity: model.InstallationAffinityIsolated,
			GroupID:  &groupID,
			State:    model.InstallationStateCreationRequested,
		}

		err = sqlStore.CreateInstallation(installation, nil)
		require.NoError(t, err)

		clusterInstallation := &model.ClusterInstallation{
			ClusterID:      cluster.ID,
			InstallationID: installation.ID,
			Namespace:      "namespace",
			State:          model.ClusterInstallationStateStable,
		}
		err = sqlStore.CreateClusterInstallation(clusterInstallation)
		require.NoError(t, err)

		supervisor.Supervise(installation)
		expectInstallationState(t, sqlStore, installation, model.InstallationStateStable)
		expectClusterInstallations(t, sqlStore, installation, 1, model.ClusterInstallationStateStable)
	})

	t.Run("creation requested, cluster installations stable, in group with different sequence", func(t *testing.T) {
		logger := testlib.MakeLogger(t)
		sqlStore := store.MakeTestSQLStore(t, logger)
		supervisor := supervisor.NewInstallationSupervisor(sqlStore, &mockInstallationProvisioner{}, &mockAWS{}, "instanceID", false, false, standardSchedulingOptions, &utils.ResourceUtil{}, logger, cloudMetrics, false)

		cluster := standardStableTestCluster()
		err := sqlStore.CreateCluster(cluster, nil)
		require.NoError(t, err)

		group := &model.Group{
			ID:       model.NewID(),
			Sequence: 2,
			Version:  "gversion",
			Image:    "gImage",
		}

		err = sqlStore.CreateGroup(group)
		require.NoError(t, err)

		owner := model.NewID()
		installation := &model.Installation{
			OwnerID:  owner,
			Version:  "version",
			DNS:      "dns.example.com",
			Size:     mmv1alpha1.Size100String,
			Affinity: model.InstallationAffinityIsolated,
			GroupID:  &group.ID,
			State:    model.InstallationStateCreationRequested,
		}

		err = sqlStore.CreateInstallation(installation, nil)
		require.NoError(t, err)

		clusterInstallation := &model.ClusterInstallation{
			ClusterID:      cluster.ID,
			InstallationID: installation.ID,
			Namespace:      "namespace",
			State:          model.ClusterInstallationStateStable,
		}
		err = sqlStore.CreateClusterInstallation(clusterInstallation)
		require.NoError(t, err)

		supervisor.Supervise(installation)
		expectInstallationState(t, sqlStore, installation, model.InstallationStateStable)
		expectClusterInstallations(t, sqlStore, installation, 1, model.ClusterInstallationStateStable)

		installation, err = sqlStore.GetInstallation(installation.ID, true, false)
		require.NoError(t, err)
		assert.True(t, installation.InstallationSequenceMatchesMergedGroupSequence())
	})

	t.Run("pre provisioning requested, cluster installations reconciling", func(t *testing.T) {
		logger := testlib.MakeLogger(t)
		sqlStore := store.MakeTestSQLStore(t, logger)
		supervisor := supervisor.NewInstallationSupervisor(sqlStore, &mockInstallationProvisioner{}, &mockAWS{}, "instanceID", false, false, standardSchedulingOptions, &utils.ResourceUtil{}, logger, cloudMetrics, false)

		cluster := standardStableTestCluster()
		err := sqlStore.CreateCluster(cluster, nil)
		require.NoError(t, err)

		owner := model.NewID()
		groupID := model.NewID()
		installation := &model.Installation{
			OwnerID:  owner,
			Version:  "version",
			DNS:      "dns.example.com",
			Size:     mmv1alpha1.Size100String,
			Affinity: model.InstallationAffinityIsolated,
			GroupID:  &groupID,
			State:    model.InstallationStateCreationPreProvisioning,
		}

		err = sqlStore.CreateInstallation(installation, nil)
		require.NoError(t, err)

		clusterInstallation := &model.ClusterInstallation{
			ClusterID:      cluster.ID,
			InstallationID: installation.ID,
			Namespace:      "namespace",
			State:          model.ClusterInstallationStateCreationRequested,
		}
		err = sqlStore.CreateClusterInstallation(clusterInstallation)
		require.NoError(t, err)

		supervisor.Supervise(installation)
		expectInstallationState(t, sqlStore, installation, model.InstallationStateCreationInProgress)
		expectClusterInstallations(t, sqlStore, installation, 1, model.ClusterInstallationStateCreationRequested)
	})

	t.Run("creation requested, cluster installations failed", func(t *testing.T) {
		logger := testlib.MakeLogger(t)
		sqlStore := store.MakeTestSQLStore(t, logger)
		supervisor := supervisor.NewInstallationSupervisor(sqlStore, &mockInstallationProvisioner{}, &mockAWS{}, "instanceID", false, false, standardSchedulingOptions, &utils.ResourceUtil{}, logger, cloudMetrics, false)

		cluster := standardStableTestCluster()
		err := sqlStore.CreateCluster(cluster, nil)
		require.NoError(t, err)

		owner := model.NewID()
		groupID := model.NewID()
		installation := &model.Installation{
			OwnerID:  owner,
			Version:  "version",
			DNS:      "dns.example.com",
			Size:     mmv1alpha1.Size100String,
			Affinity: model.InstallationAffinityIsolated,
			GroupID:  &groupID,
			State:    model.InstallationStateCreationPreProvisioning,
		}

		err = sqlStore.CreateInstallation(installation, nil)
		require.NoError(t, err)

		clusterInstallation := &model.ClusterInstallation{
			ClusterID:      cluster.ID,
			InstallationID: installation.ID,
			Namespace:      "namespace",
			State:          model.ClusterInstallationStateCreationFailed,
		}
		err = sqlStore.CreateClusterInstallation(clusterInstallation)
		require.NoError(t, err)

		supervisor.Supervise(installation)
		expectInstallationState(t, sqlStore, installation, model.InstallationStateCreationFailed)
		expectClusterInstallations(t, sqlStore, installation, 1, model.ClusterInstallationStateCreationFailed)
	})

	t.Run("creation in progress, cluster installations reconciling", func(t *testing.T) {
		logger := testlib.MakeLogger(t)
		sqlStore := store.MakeTestSQLStore(t, logger)
		supervisor := supervisor.NewInstallationSupervisor(sqlStore, &mockInstallationProvisioner{}, &mockAWS{}, "instanceID", false, false, standardSchedulingOptions, &utils.ResourceUtil{}, logger, cloudMetrics, false)

		cluster := standardStableTestCluster()
		err := sqlStore.CreateCluster(cluster, nil)
		require.NoError(t, err)

		owner := model.NewID()
		groupID := model.NewID()
		installation := &model.Installation{
			OwnerID:  owner,
			Version:  "version",
			DNS:      "dns.example.com",
			Size:     mmv1alpha1.Size100String,
			Affinity: model.InstallationAffinityIsolated,
			GroupID:  &groupID,
			State:    model.InstallationStateCreationInProgress,
		}

		err = sqlStore.CreateInstallation(installation, nil)
		require.NoError(t, err)

		clusterInstallation := &model.ClusterInstallation{
			ClusterID:      cluster.ID,
			InstallationID: installation.ID,
			Namespace:      "namespace",
			State:          model.ClusterInstallationStateCreationRequested,
		}
		err = sqlStore.CreateClusterInstallation(clusterInstallation)
		require.NoError(t, err)

		supervisor.Supervise(installation)
		expectInstallationState(t, sqlStore, installation, model.InstallationStateCreationInProgress)
		expectClusterInstallations(t, sqlStore, installation, 1, model.ClusterInstallationStateCreationRequested)
	})

	t.Run("creation in progress, cluster installations stable", func(t *testing.T) {
		logger := testlib.MakeLogger(t)
		sqlStore := store.MakeTestSQLStore(t, logger)
		supervisor := supervisor.NewInstallationSupervisor(sqlStore, &mockInstallationProvisioner{}, &mockAWS{}, "instanceID", false, false, standardSchedulingOptions, &utils.ResourceUtil{}, logger, cloudMetrics, false)

		cluster := standardStableTestCluster()
		err := sqlStore.CreateCluster(cluster, nil)
		require.NoError(t, err)

		owner := model.NewID()
		groupID := model.NewID()
		installation := &model.Installation{
			OwnerID:  owner,
			Version:  "version",
			DNS:      "dns.example.com",
			Size:     mmv1alpha1.Size100String,
			Affinity: model.InstallationAffinityIsolated,
			GroupID:  &groupID,
			State:    model.InstallationStateCreationInProgress,
		}

		err = sqlStore.CreateInstallation(installation, nil)
		require.NoError(t, err)

		clusterInstallation := &model.ClusterInstallation{
			ClusterID:      cluster.ID,
			InstallationID: installation.ID,
			Namespace:      "namespace",
			State:          model.ClusterInstallationStateStable,
		}
		err = sqlStore.CreateClusterInstallation(clusterInstallation)
		require.NoError(t, err)

		supervisor.Supervise(installation)
		expectInstallationState(t, sqlStore, installation, model.InstallationStateStable)
		expectClusterInstallations(t, sqlStore, installation, 1, model.ClusterInstallationStateStable)
	})

	t.Run("creation in progress, cluster installations stable, in group with same sequence", func(t *testing.T) {
		logger := testlib.MakeLogger(t)
		sqlStore := store.MakeTestSQLStore(t, logger)
		supervisor := supervisor.NewInstallationSupervisor(sqlStore, &mockInstallationProvisioner{}, &mockAWS{}, "instanceID", false, false, standardSchedulingOptions, &utils.ResourceUtil{}, logger, cloudMetrics, false)

		cluster := standardStableTestCluster()
		err := sqlStore.CreateCluster(cluster, nil)
		require.NoError(t, err)

		group := &model.Group{
			ID:      model.NewID(),
			Version: "gversion",
			Image:   "gImage",
		}

		err = sqlStore.CreateGroup(group)
		require.NoError(t, err)
		// Group Sequence always set to 0 when created so we need to update it.
		err = sqlStore.UpdateGroup(group, true)
		require.NoError(t, err)

		owner := model.NewID()
		installation := &model.Installation{
			OwnerID:  owner,
			Version:  "version",
			DNS:      "dns.example.com",
			Size:     mmv1alpha1.Size100String,
			Affinity: model.InstallationAffinityIsolated,
			GroupID:  &group.ID,
			State:    model.InstallationStateCreationInProgress,
		}

		err = sqlStore.CreateInstallation(installation, nil)
		require.NoError(t, err)

		installation.MergeWithGroup(group, false)
		installation.SyncGroupAndInstallationSequence()
		err = sqlStore.UpdateInstallationGroupSequence(installation)
		require.NoError(t, err)

		clusterInstallation := &model.ClusterInstallation{
			ClusterID:      cluster.ID,
			InstallationID: installation.ID,
			Namespace:      "namespace",
			State:          model.ClusterInstallationStateStable,
		}
		err = sqlStore.CreateClusterInstallation(clusterInstallation)
		require.NoError(t, err)

		supervisor.Supervise(installation)
		expectInstallationState(t, sqlStore, installation, model.InstallationStateStable)
		expectClusterInstallations(t, sqlStore, installation, 1, model.ClusterInstallationStateStable)

		installation, err = sqlStore.GetInstallation(installation.ID, true, false)
		require.NoError(t, err)
		assert.True(t, installation.InstallationSequenceMatchesMergedGroupSequence())
	})

	t.Run("creation in progress, cluster installations failed", func(t *testing.T) {
		logger := testlib.MakeLogger(t)
		sqlStore := store.MakeTestSQLStore(t, logger)
		supervisor := supervisor.NewInstallationSupervisor(sqlStore, &mockInstallationProvisioner{}, &mockAWS{}, "instanceID", false, false, standardSchedulingOptions, &utils.ResourceUtil{}, logger, cloudMetrics, false)

		cluster := standardStableTestCluster()
		err := sqlStore.CreateCluster(cluster, nil)
		require.NoError(t, err)

		owner := model.NewID()
		groupID := model.NewID()
		installation := &model.Installation{
			OwnerID:  owner,
			Version:  "version",
			DNS:      "dns.example.com",
			Size:     mmv1alpha1.Size100String,
			Affinity: model.InstallationAffinityIsolated,
			GroupID:  &groupID,
			State:    model.InstallationStateCreationInProgress,
		}

		err = sqlStore.CreateInstallation(installation, nil)
		require.NoError(t, err)

		clusterInstallation := &model.ClusterInstallation{
			ClusterID:      cluster.ID,
			InstallationID: installation.ID,
			Namespace:      "namespace",
			State:          model.ClusterInstallationStateCreationFailed,
		}
		err = sqlStore.CreateClusterInstallation(clusterInstallation)
		require.NoError(t, err)

		supervisor.Supervise(installation)
		expectInstallationState(t, sqlStore, installation, model.InstallationStateCreationFailed)
		expectClusterInstallations(t, sqlStore, installation, 1, model.ClusterInstallationStateCreationFailed)
	})

	t.Run("creation final tasks, cluster installations stable", func(t *testing.T) {
		logger := testlib.MakeLogger(t)
		sqlStore := store.MakeTestSQLStore(t, logger)
		supervisor := supervisor.NewInstallationSupervisor(sqlStore, &mockInstallationProvisioner{}, &mockAWS{}, "instanceID", false, false, standardSchedulingOptions, &utils.ResourceUtil{}, logger, cloudMetrics, false)

		cluster := standardStableTestCluster()
		err := sqlStore.CreateCluster(cluster, nil)
		require.NoError(t, err)

		owner := model.NewID()
		groupID := model.NewID()
		installation := &model.Installation{
			OwnerID:  owner,
			Version:  "version",
			DNS:      "dns.example.com",
			Size:     mmv1alpha1.Size100String,
			Affinity: model.InstallationAffinityIsolated,
			GroupID:  &groupID,
			State:    model.InstallationStateCreationFinalTasks,
		}

		err = sqlStore.CreateInstallation(installation, nil)
		require.NoError(t, err)

		clusterInstallation := &model.ClusterInstallation{
			ClusterID:      cluster.ID,
			InstallationID: installation.ID,
			Namespace:      "namespace",
			State:          model.ClusterInstallationStateStable,
		}
		err = sqlStore.CreateClusterInstallation(clusterInstallation)
		require.NoError(t, err)

		supervisor.Supervise(installation)
		expectInstallationState(t, sqlStore, installation, model.InstallationStateStable)
		expectClusterInstallations(t, sqlStore, installation, 1, model.ClusterInstallationStateStable)
	})

	t.Run("no compatible clusters, cluster installations not yet created, no clusters", func(t *testing.T) {
		logger := testlib.MakeLogger(t)
		sqlStore := store.MakeTestSQLStore(t, logger)
		supervisor := supervisor.NewInstallationSupervisor(sqlStore, &mockInstallationProvisioner{}, &mockAWS{}, "instanceID", false, false, standardSchedulingOptions, &utils.ResourceUtil{}, logger, cloudMetrics, false)

		owner := model.NewID()
		groupID := model.NewID()
		installation := &model.Installation{
			OwnerID:  owner,
			Version:  "version",
			DNS:      "dns.example.com",
			Size:     mmv1alpha1.Size100String,
			Affinity: model.InstallationAffinityIsolated,
			GroupID:  &groupID,
			State:    model.InstallationStateCreationNoCompatibleClusters,
		}

		err := sqlStore.CreateInstallation(installation, nil)
		require.NoError(t, err)

		supervisor.Supervise(installation)
		expectInstallationState(t, sqlStore, installation, model.InstallationStateCreationNoCompatibleClusters)
		expectClusterInstallations(t, sqlStore, installation, 0, "")
	})

	t.Run("no compatible clusters, cluster installations not yet created, no available clusters", func(t *testing.T) {
		logger := testlib.MakeLogger(t)
		sqlStore := store.MakeTestSQLStore(t, logger)
		supervisor := supervisor.NewInstallationSupervisor(sqlStore, &mockInstallationProvisioner{}, &mockAWS{}, "instanceID", false, false, standardSchedulingOptions, &utils.ResourceUtil{}, logger, cloudMetrics, false)

		cluster := standardStableTestCluster()
		err := sqlStore.CreateCluster(cluster, nil)
		require.NoError(t, err)

		clusterInstallation := &model.ClusterInstallation{
			ClusterID:      cluster.ID,
			InstallationID: model.NewID(),
			Namespace:      "namespace",
			State:          model.ClusterInstallationStateStable,
		}
		err = sqlStore.CreateClusterInstallation(clusterInstallation)
		require.NoError(t, err)

		owner := model.NewID()
		groupID := model.NewID()
		installation := &model.Installation{
			OwnerID:  owner,
			Version:  "version",
			DNS:      "dns.example.com",
			Size:     mmv1alpha1.Size100String,
			Affinity: model.InstallationAffinityIsolated,
			GroupID:  &groupID,
			State:    model.InstallationStateCreationNoCompatibleClusters,
		}

		err = sqlStore.CreateInstallation(installation, nil)
		require.NoError(t, err)

		supervisor.Supervise(installation)
		expectInstallationState(t, sqlStore, installation, model.InstallationStateCreationNoCompatibleClusters)
		expectClusterInstallations(t, sqlStore, installation, 0, "")
	})

	t.Run("no compatible clusters, cluster installations not yet created, available cluster", func(t *testing.T) {
		logger := testlib.MakeLogger(t)
		sqlStore := store.MakeTestSQLStore(t, logger)
		supervisor := supervisor.NewInstallationSupervisor(sqlStore, &mockInstallationProvisioner{}, &mockAWS{}, "instanceID", false, false, standardSchedulingOptions, &utils.ResourceUtil{}, logger, cloudMetrics, false)

		cluster := standardStableTestCluster()
		err := sqlStore.CreateCluster(cluster, nil)
		require.NoError(t, err)

		owner := model.NewID()
		groupID := model.NewID()
		installation := &model.Installation{
			OwnerID:  owner,
			Version:  "version",
			DNS:      "dns.example.com",
			Size:     mmv1alpha1.Size100String,
			Affinity: model.InstallationAffinityIsolated,
			GroupID:  &groupID,
			State:    model.InstallationStateCreationNoCompatibleClusters,
		}

		err = sqlStore.CreateInstallation(installation, nil)
		require.NoError(t, err)

		supervisor.Supervise(installation)
		expectInstallationState(t, sqlStore, installation, model.InstallationStateCreationInProgress)
		expectClusterInstallations(t, sqlStore, installation, 1, model.ClusterInstallationStateCreationRequested)
	})

	t.Run("update requested, cluster installations stable", func(t *testing.T) {
		logger := testlib.MakeLogger(t)
		sqlStore := store.MakeTestSQLStore(t, logger)
		supervisor := supervisor.NewInstallationSupervisor(sqlStore, &mockInstallationProvisioner{}, &mockAWS{}, "instanceID", false, false, standardSchedulingOptions, &utils.ResourceUtil{}, logger, cloudMetrics, false)

		cluster := standardStableTestCluster()
		err := sqlStore.CreateCluster(cluster, nil)
		require.NoError(t, err)

		owner := model.NewID()
		groupID := model.NewID()
		installation := &model.Installation{
			OwnerID:  owner,
			Version:  "version",
			DNS:      "dns.example.com",
			Size:     mmv1alpha1.Size100String,
			Affinity: model.InstallationAffinityIsolated,
			GroupID:  &groupID,
			State:    model.InstallationStateUpdateRequested,
		}

		err = sqlStore.CreateInstallation(installation, nil)
		require.NoError(t, err)

		clusterInstallation := &model.ClusterInstallation{
			ClusterID:      cluster.ID,
			InstallationID: installation.ID,
			Namespace:      "namespace",
			State:          model.ClusterInstallationStateStable,
		}
		err = sqlStore.CreateClusterInstallation(clusterInstallation)
		require.NoError(t, err)

		supervisor.Supervise(installation)
		expectInstallationState(t, sqlStore, installation, model.InstallationStateUpdateInProgress)
		expectClusterInstallations(t, sqlStore, installation, 1, model.ClusterInstallationStateReconciling)
	})

	t.Run("update requested, cluster installations stable, in group with different sequence", func(t *testing.T) {
		logger := testlib.MakeLogger(t)
		sqlStore := store.MakeTestSQLStore(t, logger)
		supervisor := supervisor.NewInstallationSupervisor(sqlStore, &mockInstallationProvisioner{}, &mockAWS{}, "instanceID", false, false, standardSchedulingOptions, &utils.ResourceUtil{}, logger, cloudMetrics, false)

		cluster := standardStableTestCluster()
		err := sqlStore.CreateCluster(cluster, nil)
		require.NoError(t, err)

		group := &model.Group{
			ID:       model.NewID(),
			Sequence: 2,
			Version:  "gversion",
			Image:    "gImage",
		}

		err = sqlStore.CreateGroup(group)
		require.NoError(t, err)

		owner := model.NewID()
		installation := &model.Installation{
			OwnerID:  owner,
			Version:  "version",
			DNS:      "dns.example.com",
			Size:     mmv1alpha1.Size100String,
			Affinity: model.InstallationAffinityIsolated,
			GroupID:  &group.ID,
			State:    model.InstallationStateUpdateRequested,
		}

		err = sqlStore.CreateInstallation(installation, nil)
		require.NoError(t, err)

		clusterInstallation := &model.ClusterInstallation{
			ClusterID:      cluster.ID,
			InstallationID: installation.ID,
			Namespace:      "namespace",
			State:          model.ClusterInstallationStateStable,
		}
		err = sqlStore.CreateClusterInstallation(clusterInstallation)
		require.NoError(t, err)

		supervisor.Supervise(installation)
		expectInstallationState(t, sqlStore, installation, model.InstallationStateUpdateInProgress)
		expectClusterInstallations(t, sqlStore, installation, 1, model.ClusterInstallationStateReconciling)

		installation, err = sqlStore.GetInstallation(installation.ID, true, false)
		require.NoError(t, err)
		assert.True(t, installation.InstallationSequenceMatchesMergedGroupSequence())
	})

	t.Run("update in progress, cluster installations reconciling", func(t *testing.T) {
		logger := testlib.MakeLogger(t)
		sqlStore := store.MakeTestSQLStore(t, logger)
		supervisor := supervisor.NewInstallationSupervisor(sqlStore, &mockInstallationProvisioner{}, &mockAWS{}, "instanceID", false, false, standardSchedulingOptions, &utils.ResourceUtil{}, logger, cloudMetrics, false)

		cluster := standardStableTestCluster()
		err := sqlStore.CreateCluster(cluster, nil)
		require.NoError(t, err)

		owner := model.NewID()
		groupID := model.NewID()
		installation := &model.Installation{
			OwnerID:  owner,
			Version:  "version",
			DNS:      "dns.example.com",
			Size:     mmv1alpha1.Size100String,
			Affinity: model.InstallationAffinityIsolated,
			GroupID:  &groupID,
			State:    model.InstallationStateUpdateInProgress,
		}

		err = sqlStore.CreateInstallation(installation, nil)
		require.NoError(t, err)

		clusterInstallation := &model.ClusterInstallation{
			ClusterID:      cluster.ID,
			InstallationID: installation.ID,
			Namespace:      "namespace",
			State:          model.ClusterInstallationStateReconciling,
		}
		err = sqlStore.CreateClusterInstallation(clusterInstallation)
		require.NoError(t, err)

		supervisor.Supervise(installation)
		expectInstallationState(t, sqlStore, installation, model.InstallationStateUpdateInProgress)
		expectClusterInstallations(t, sqlStore, installation, 1, model.ClusterInstallationStateReconciling)
	})

	t.Run("update requested, cluster installations reconciling, in group with different sequence", func(t *testing.T) {
		logger := testlib.MakeLogger(t)
		sqlStore := store.MakeTestSQLStore(t, logger)
		supervisor := supervisor.NewInstallationSupervisor(sqlStore, &mockInstallationProvisioner{}, &mockAWS{}, "instanceID", false, false, standardSchedulingOptions, &utils.ResourceUtil{}, logger, cloudMetrics, false)

		cluster := standardStableTestCluster()
		err := sqlStore.CreateCluster(cluster, nil)
		require.NoError(t, err)

		group := &model.Group{
			ID:       model.NewID(),
			Sequence: 2,
			Version:  "gversion",
			Image:    "gImage",
		}

		err = sqlStore.CreateGroup(group)
		require.NoError(t, err)

		owner := model.NewID()
		installation := &model.Installation{
			OwnerID:  owner,
			Version:  "version",
			DNS:      "dns.example.com",
			Size:     mmv1alpha1.Size100String,
			Affinity: model.InstallationAffinityIsolated,
			GroupID:  &group.ID,
			State:    model.InstallationStateUpdateInProgress,
		}

		err = sqlStore.CreateInstallation(installation, nil)
		require.NoError(t, err)

		clusterInstallation := &model.ClusterInstallation{
			ClusterID:      cluster.ID,
			InstallationID: installation.ID,
			Namespace:      "namespace",
			State:          model.ClusterInstallationStateReconciling,
		}
		err = sqlStore.CreateClusterInstallation(clusterInstallation)
		require.NoError(t, err)

		supervisor.Supervise(installation)
		expectInstallationState(t, sqlStore, installation, model.InstallationStateUpdateRequested)
		expectClusterInstallations(t, sqlStore, installation, 1, model.ClusterInstallationStateReconciling)

		installation, err = sqlStore.GetInstallation(installation.ID, true, false)
		require.NoError(t, err)
		assert.False(t, installation.InstallationSequenceMatchesMergedGroupSequence())
	})

	t.Run("update in progress, cluster installations stable", func(t *testing.T) {
		logger := testlib.MakeLogger(t)
		sqlStore := store.MakeTestSQLStore(t, logger)
		supervisor := supervisor.NewInstallationSupervisor(sqlStore, &mockInstallationProvisioner{}, &mockAWS{}, "instanceID", false, false, standardSchedulingOptions, &utils.ResourceUtil{}, logger, cloudMetrics, false)

		cluster := standardStableTestCluster()
		err := sqlStore.CreateCluster(cluster, nil)
		require.NoError(t, err)

		owner := model.NewID()
		groupID := model.NewID()
		installation := &model.Installation{
			OwnerID:  owner,
			Version:  "version",
			DNS:      "dns.example.com",
			Size:     mmv1alpha1.Size100String,
			Affinity: model.InstallationAffinityIsolated,
			GroupID:  &groupID,
			State:    model.InstallationStateUpdateInProgress,
		}

		err = sqlStore.CreateInstallation(installation, nil)
		require.NoError(t, err)

		clusterInstallation := &model.ClusterInstallation{
			ClusterID:      cluster.ID,
			InstallationID: installation.ID,
			Namespace:      "namespace",
			State:          model.ClusterInstallationStateStable,
		}
		err = sqlStore.CreateClusterInstallation(clusterInstallation)
		require.NoError(t, err)

		supervisor.Supervise(installation)
		expectInstallationState(t, sqlStore, installation, model.InstallationStateStable)
		expectClusterInstallations(t, sqlStore, installation, 1, model.ClusterInstallationStateStable)
	})

	t.Run("update requested, cluster installations stable, in group with same sequence", func(t *testing.T) {
		logger := testlib.MakeLogger(t)
		sqlStore := store.MakeTestSQLStore(t, logger)
		supervisor := supervisor.NewInstallationSupervisor(sqlStore, &mockInstallationProvisioner{}, &mockAWS{}, "instanceID", false, false, standardSchedulingOptions, &utils.ResourceUtil{}, logger, cloudMetrics, false)

		cluster := standardStableTestCluster()
		err := sqlStore.CreateCluster(cluster, nil)
		require.NoError(t, err)

		group := &model.Group{
			ID:      model.NewID(),
			Version: "gversion",
			Image:   "gImage",
		}

		err = sqlStore.CreateGroup(group)
		require.NoError(t, err)
		// Group Sequence always set to 0 when created so we need to update it
		// by calling group update once.
		oldSequence := group.Sequence
		err = sqlStore.UpdateGroup(group, true)
		require.NoError(t, err)
		require.NotEqual(t, oldSequence, group.Sequence)

		owner := model.NewID()
		installation := &model.Installation{
			OwnerID:  owner,
			Version:  "version",
			DNS:      "dns.example.com",
			Size:     mmv1alpha1.Size100String,
			Affinity: model.InstallationAffinityIsolated,
			GroupID:  &group.ID,
			State:    model.InstallationStateUpdateInProgress,
		}

		err = sqlStore.CreateInstallation(installation, nil)
		require.NoError(t, err)

		installation.MergeWithGroup(group, false)
		installation.SyncGroupAndInstallationSequence()
		err = sqlStore.UpdateInstallationGroupSequence(installation)
		require.NoError(t, err)

		clusterInstallation := &model.ClusterInstallation{
			ClusterID:      cluster.ID,
			InstallationID: installation.ID,
			Namespace:      "namespace",
			State:          model.ClusterInstallationStateStable,
		}
		err = sqlStore.CreateClusterInstallation(clusterInstallation)
		require.NoError(t, err)

		supervisor.Supervise(installation)
		expectInstallationState(t, sqlStore, installation, model.InstallationStateStable)
		expectClusterInstallations(t, sqlStore, installation, 1, model.ClusterInstallationStateStable)

		installation, err = sqlStore.GetInstallation(installation.ID, true, false)
		require.NoError(t, err)
		assert.True(t, installation.InstallationSequenceMatchesMergedGroupSequence())
	})

	t.Run("hibernation requested, cluster installations stable", func(t *testing.T) {
		logger := testlib.MakeLogger(t)
		sqlStore := store.MakeTestSQLStore(t, logger)
		supervisor := supervisor.NewInstallationSupervisor(sqlStore, &mockInstallationProvisioner{}, &mockAWS{}, "instanceID", false, false, standardSchedulingOptions, &utils.ResourceUtil{}, logger, cloudMetrics, false)

		cluster := standardStableTestCluster()
		err := sqlStore.CreateCluster(cluster, nil)
		require.NoError(t, err)

		owner := model.NewID()
		groupID := model.NewID()
		installation := &model.Installation{
			OwnerID:  owner,
			Version:  "version",
			DNS:      "dns.example.com",
			Size:     mmv1alpha1.Size100String,
			Affinity: model.InstallationAffinityIsolated,
			GroupID:  &groupID,
			State:    model.InstallationStateHibernationRequested,
		}

		err = sqlStore.CreateInstallation(installation, nil)
		require.NoError(t, err)

		clusterInstallation := &model.ClusterInstallation{
			ClusterID:      cluster.ID,
			InstallationID: installation.ID,
			Namespace:      "namespace",
			State:          model.ClusterInstallationStateStable,
		}
		err = sqlStore.CreateClusterInstallation(clusterInstallation)
		require.NoError(t, err)

		supervisor.Supervise(installation)
		expectInstallationState(t, sqlStore, installation, model.InstallationStateHibernationInProgress)
		expectClusterInstallations(t, sqlStore, installation, 1, model.ClusterInstallationStateReconciling)
	})

	t.Run("hibernation in progress, cluster installations reconciling", func(t *testing.T) {
		logger := testlib.MakeLogger(t)
		sqlStore := store.MakeTestSQLStore(t, logger)
		supervisor := supervisor.NewInstallationSupervisor(sqlStore, &mockInstallationProvisioner{}, &mockAWS{}, "instanceID", false, false, standardSchedulingOptions, &utils.ResourceUtil{}, logger, cloudMetrics, false)

		cluster := standardStableTestCluster()
		err := sqlStore.CreateCluster(cluster, nil)
		require.NoError(t, err)

		owner := model.NewID()
		groupID := model.NewID()
		installation := &model.Installation{
			OwnerID:  owner,
			Version:  "version",
			DNS:      "dns.example.com",
			Size:     mmv1alpha1.Size100String,
			Affinity: model.InstallationAffinityIsolated,
			GroupID:  &groupID,
			State:    model.InstallationStateHibernationInProgress,
		}

		err = sqlStore.CreateInstallation(installation, nil)
		require.NoError(t, err)

		clusterInstallation := &model.ClusterInstallation{
			ClusterID:      cluster.ID,
			InstallationID: installation.ID,
			Namespace:      "namespace",
			State:          model.ClusterInstallationStateReconciling,
		}
		err = sqlStore.CreateClusterInstallation(clusterInstallation)
		require.NoError(t, err)

		supervisor.Supervise(installation)
		expectInstallationState(t, sqlStore, installation, model.InstallationStateHibernationInProgress)
		expectClusterInstallations(t, sqlStore, installation, 1, model.ClusterInstallationStateReconciling)
	})

	t.Run("hibernation in progress, cluster installations stable", func(t *testing.T) {
		logger := testlib.MakeLogger(t)
		sqlStore := store.MakeTestSQLStore(t, logger)
		supervisor := supervisor.NewInstallationSupervisor(sqlStore, &mockInstallationProvisioner{}, &mockAWS{}, "instanceID", false, false, standardSchedulingOptions, &utils.ResourceUtil{}, logger, cloudMetrics, false)

		cluster := standardStableTestCluster()
		err := sqlStore.CreateCluster(cluster, nil)
		require.NoError(t, err)

		owner := model.NewID()
		groupID := model.NewID()
		installation := &model.Installation{
			OwnerID:  owner,
			Version:  "version",
			DNS:      "dns.example.com",
			Size:     mmv1alpha1.Size100String,
			Affinity: model.InstallationAffinityIsolated,
			GroupID:  &groupID,
			State:    model.InstallationStateHibernationInProgress,
		}

		err = sqlStore.CreateInstallation(installation, nil)
		require.NoError(t, err)

		clusterInstallation := &model.ClusterInstallation{
			ClusterID:      cluster.ID,
			InstallationID: installation.ID,
			Namespace:      "namespace",
			State:          model.ClusterInstallationStateStable,
		}
		err = sqlStore.CreateClusterInstallation(clusterInstallation)
		require.NoError(t, err)

		supervisor.Supervise(installation)
		expectInstallationState(t, sqlStore, installation, model.InstallationStateHibernating)
		expectClusterInstallations(t, sqlStore, installation, 1, model.ClusterInstallationStateStable)
	})

	t.Run("wake up requested, cluster installations stable", func(t *testing.T) {
		logger := testlib.MakeLogger(t)
		sqlStore := store.MakeTestSQLStore(t, logger)
		supervisor := supervisor.NewInstallationSupervisor(sqlStore, &mockInstallationProvisioner{}, &mockAWS{}, "instanceID", false, false, standardSchedulingOptions, &utils.ResourceUtil{}, logger, cloudMetrics, false)

		cluster := standardStableTestCluster()
		err := sqlStore.CreateCluster(cluster, nil)
		require.NoError(t, err)

		owner := model.NewID()
		groupID := model.NewID()
		installation := &model.Installation{
			OwnerID:  owner,
			Version:  "version",
			DNS:      "dns.example.com",
			Size:     mmv1alpha1.Size100String,
			Affinity: model.InstallationAffinityIsolated,
			GroupID:  &groupID,
			State:    model.InstallationStateWakeUpRequested,
		}

		err = sqlStore.CreateInstallation(installation, nil)
		require.NoError(t, err)

		clusterInstallation := &model.ClusterInstallation{
			ClusterID:      cluster.ID,
			InstallationID: installation.ID,
			Namespace:      "namespace",
			State:          model.ClusterInstallationStateStable,
		}
		err = sqlStore.CreateClusterInstallation(clusterInstallation)
		require.NoError(t, err)

		supervisor.Supervise(installation)
		expectInstallationState(t, sqlStore, installation, model.InstallationStateUpdateInProgress)
		expectClusterInstallations(t, sqlStore, installation, 1, model.ClusterInstallationStateReconciling)
	})

	t.Run("deletion requested, cluster installations stable", func(t *testing.T) {
		logger := testlib.MakeLogger(t)
		sqlStore := store.MakeTestSQLStore(t, logger)
		supervisor := supervisor.NewInstallationSupervisor(sqlStore, &mockInstallationProvisioner{}, &mockAWS{}, "instanceID", false, false, standardSchedulingOptions, &utils.ResourceUtil{}, logger, cloudMetrics, false)

		cluster := standardStableTestCluster()
		err := sqlStore.CreateCluster(cluster, nil)
		require.NoError(t, err)

		owner := model.NewID()
		groupID := model.NewID()
		installation := &model.Installation{
			OwnerID:  owner,
			Version:  "version",
			DNS:      "dns.example.com",
			Size:     mmv1alpha1.Size100String,
			Affinity: model.InstallationAffinityIsolated,
			GroupID:  &groupID,
			State:    model.InstallationStateDeletionRequested,
		}

		err = sqlStore.CreateInstallation(installation, nil)
		require.NoError(t, err)

		clusterInstallation := &model.ClusterInstallation{
			ClusterID:      cluster.ID,
			InstallationID: installation.ID,
			Namespace:      "namespace",
			State:          model.ClusterInstallationStateStable,
		}
		err = sqlStore.CreateClusterInstallation(clusterInstallation)
		require.NoError(t, err)

		supervisor.Supervise(installation)
		expectInstallationState(t, sqlStore, installation, model.InstallationStateDeletionInProgress)
		expectClusterInstallations(t, sqlStore, installation, 1, model.ClusterInstallationStateDeletionRequested)
	})

	t.Run("deletion requested, cluster installations deleting", func(t *testing.T) {
		logger := testlib.MakeLogger(t)
		sqlStore := store.MakeTestSQLStore(t, logger)
		supervisor := supervisor.NewInstallationSupervisor(sqlStore, &mockInstallationProvisioner{}, &mockAWS{}, "instanceID", false, false, standardSchedulingOptions, &utils.ResourceUtil{}, logger, cloudMetrics, false)

		cluster := standardStableTestCluster()
		err := sqlStore.CreateCluster(cluster, nil)
		require.NoError(t, err)

		owner := model.NewID()
		groupID := model.NewID()
		installation := &model.Installation{
			OwnerID:  owner,
			Version:  "version",
			DNS:      "dns.example.com",
			Size:     mmv1alpha1.Size100String,
			Affinity: model.InstallationAffinityIsolated,
			GroupID:  &groupID,
			State:    model.InstallationStateDeletionRequested,
		}

		err = sqlStore.CreateInstallation(installation, nil)
		require.NoError(t, err)

		clusterInstallation := &model.ClusterInstallation{
			ClusterID:      cluster.ID,
			InstallationID: installation.ID,
			Namespace:      "namespace",
			State:          model.ClusterInstallationStateDeletionRequested,
		}
		err = sqlStore.CreateClusterInstallation(clusterInstallation)
		require.NoError(t, err)

		supervisor.Supervise(installation)
		expectInstallationState(t, sqlStore, installation, model.InstallationStateDeletionInProgress)
		expectClusterInstallations(t, sqlStore, installation, 1, model.ClusterInstallationStateDeletionRequested)
	})

	t.Run("deletion in progress, cluster installations failed", func(t *testing.T) {
		logger := testlib.MakeLogger(t)
		sqlStore := store.MakeTestSQLStore(t, logger)
		supervisor := supervisor.NewInstallationSupervisor(sqlStore, &mockInstallationProvisioner{}, &mockAWS{}, "instanceID", false, false, standardSchedulingOptions, &utils.ResourceUtil{}, logger, cloudMetrics, false)

		cluster := standardStableTestCluster()
		err := sqlStore.CreateCluster(cluster, nil)
		require.NoError(t, err)

		owner := model.NewID()
		groupID := model.NewID()
		installation := &model.Installation{
			OwnerID:  owner,
			Version:  "version",
			DNS:      "dns.example.com",
			Size:     mmv1alpha1.Size100String,
			Affinity: model.InstallationAffinityIsolated,
			GroupID:  &groupID,
			State:    model.InstallationStateDeletionInProgress,
		}

		err = sqlStore.CreateInstallation(installation, nil)
		require.NoError(t, err)

		clusterInstallation := &model.ClusterInstallation{
			ClusterID:      cluster.ID,
			InstallationID: installation.ID,
			Namespace:      "namespace",
			State:          model.ClusterInstallationStateDeletionFailed,
		}
		err = sqlStore.CreateClusterInstallation(clusterInstallation)
		require.NoError(t, err)

		supervisor.Supervise(installation)
		expectInstallationState(t, sqlStore, installation, model.InstallationStateDeletionFailed)
		expectClusterInstallations(t, sqlStore, installation, 1, model.ClusterInstallationStateDeletionFailed)
	})

	t.Run("deletion requested, cluster installations failed, so retry", func(t *testing.T) {
		logger := testlib.MakeLogger(t)
		sqlStore := store.MakeTestSQLStore(t, logger)
		supervisor := supervisor.NewInstallationSupervisor(sqlStore, &mockInstallationProvisioner{}, &mockAWS{}, "instanceID", false, false, standardSchedulingOptions, &utils.ResourceUtil{}, logger, cloudMetrics, false)

		cluster := standardStableTestCluster()
		err := sqlStore.CreateCluster(cluster, nil)
		require.NoError(t, err)

		owner := model.NewID()
		groupID := model.NewID()
		installation := &model.Installation{
			OwnerID:  owner,
			Version:  "version",
			DNS:      "dns.example.com",
			Size:     mmv1alpha1.Size100String,
			Affinity: model.InstallationAffinityIsolated,
			GroupID:  &groupID,
			State:    model.InstallationStateDeletionRequested,
		}

		err = sqlStore.CreateInstallation(installation, nil)
		require.NoError(t, err)

		clusterInstallation := &model.ClusterInstallation{
			ClusterID:      cluster.ID,
			InstallationID: installation.ID,
			Namespace:      "namespace",
			State:          model.ClusterInstallationStateDeletionFailed,
		}
		err = sqlStore.CreateClusterInstallation(clusterInstallation)
		require.NoError(t, err)

		supervisor.Supervise(installation)
		expectInstallationState(t, sqlStore, installation, model.InstallationStateDeletionInProgress)
		expectClusterInstallations(t, sqlStore, installation, 1, model.ClusterInstallationStateDeletionRequested)
	})

	t.Run("deletion requested, delete backups", func(t *testing.T) {
		logger := testlib.MakeLogger(t)
		sqlStore := store.MakeTestSQLStore(t, logger)
		supervisor := supervisor.NewInstallationSupervisor(sqlStore, &mockInstallationProvisioner{}, &mockAWS{}, "instanceID", false, false, standardSchedulingOptions, &utils.ResourceUtil{}, logger, cloudMetrics, false)

		cluster := standardStableTestCluster()
		err := sqlStore.CreateCluster(cluster, nil)
		require.NoError(t, err)

		owner := model.NewID()
		groupID := model.NewID()
		installation := &model.Installation{
			OwnerID:  owner,
			Version:  "version",
			DNS:      "dns.example.com",
			Size:     mmv1alpha1.Size100String,
			Affinity: model.InstallationAffinityIsolated,
			GroupID:  &groupID,
			State:    model.InstallationStateDeletionRequested,
		}
		err = sqlStore.CreateInstallation(installation, nil)
		require.NoError(t, err)

		clusterInstallation := &model.ClusterInstallation{
			ClusterID:      cluster.ID,
			InstallationID: installation.ID,
			Namespace:      "namespace",
			State:          model.ClusterInstallationStateDeleted,
		}
		err = sqlStore.CreateClusterInstallation(clusterInstallation)
		require.NoError(t, err)

		backup := &model.InstallationBackup{
			InstallationID:        installation.ID,
			ClusterInstallationID: clusterInstallation.ID,
			State:                 model.InstallationBackupStateBackupSucceeded,
		}
		err = sqlStore.CreateInstallationBackup(backup)
		require.NoError(t, err)

		supervisor.Supervise(installation)
		expectInstallationState(t, sqlStore, installation, model.InstallationStateDeletionFinalCleanup)
		expectClusterInstallations(t, sqlStore, installation, 1, model.ClusterInstallationStateDeleted)
		fetchedBackup, err := sqlStore.GetInstallationBackup(backup.ID)
		require.NoError(t, err)
		assert.Equal(t, model.InstallationBackupStateDeletionRequested, fetchedBackup.State)
	})

	t.Run("creation requested, cluster installations deleted", func(t *testing.T) {
		logger := testlib.MakeLogger(t)
		sqlStore := store.MakeTestSQLStore(t, logger)
		supervisor := supervisor.NewInstallationSupervisor(sqlStore, &mockInstallationProvisioner{}, &mockAWS{}, "instanceID", false, false, standardSchedulingOptions, &utils.ResourceUtil{}, logger, cloudMetrics, false)

		cluster := standardStableTestCluster()
		err := sqlStore.CreateCluster(cluster, nil)
		require.NoError(t, err)

		owner := model.NewID()
		groupID := model.NewID()
		installation := &model.Installation{
			OwnerID:  owner,
			Version:  "version",
			DNS:      "dns.example.com",
			Size:     mmv1alpha1.Size100String,
			Affinity: model.InstallationAffinityIsolated,
			GroupID:  &groupID,
			State:    model.InstallationStateDeletionRequested,
		}

		err = sqlStore.CreateInstallation(installation, nil)
		require.NoError(t, err)

		clusterInstallation := &model.ClusterInstallation{
			ClusterID:      cluster.ID,
			InstallationID: installation.ID,
			Namespace:      "namespace",
			State:          model.ClusterInstallationStateDeleted,
		}
		err = sqlStore.CreateClusterInstallation(clusterInstallation)
		require.NoError(t, err)

		supervisor.Supervise(installation)
		expectInstallationState(t, sqlStore, installation, model.InstallationStateDeleted)
		expectClusterInstallations(t, sqlStore, installation, 1, model.ClusterInstallationStateDeleted)
	})

	t.Run("multitenant", func(t *testing.T) {
		t.Run("creation requested, cluster installations not yet created, available cluster", func(t *testing.T) {
			logger := testlib.MakeLogger(t)
			sqlStore := store.MakeTestSQLStore(t, logger)
			supervisor := supervisor.NewInstallationSupervisor(sqlStore, &mockInstallationProvisioner{}, &mockAWS{}, "instanceID", false, false, standardSchedulingOptions, &utils.ResourceUtil{}, logger, cloudMetrics, false)

			cluster := standardStableTestCluster()
			err := sqlStore.CreateCluster(cluster, nil)
			require.NoError(t, err)

			owner := model.NewID()
			groupID := model.NewID()
			installation := &model.Installation{
				OwnerID:  owner,
				Version:  "version",
				DNS:      "dns.example.com",
				Size:     mmv1alpha1.Size100String,
				Affinity: model.InstallationAffinityMultiTenant,
				GroupID:  &groupID,
				State:    model.InstallationStateCreationRequested,
			}

			err = sqlStore.CreateInstallation(installation, nil)
			require.NoError(t, err)

			supervisor.Supervise(installation)
			expectInstallationState(t, sqlStore, installation, model.InstallationStateCreationInProgress)
			expectClusterInstallations(t, sqlStore, installation, 1, model.ClusterInstallationStateCreationRequested)
			expectClusterInstallationsOnCluster(t, sqlStore, cluster, 1)
		})

		t.Run("creation requested, cluster installations not yet created, 3 installations, available cluster", func(t *testing.T) {
			logger := testlib.MakeLogger(t)
			sqlStore := store.MakeTestSQLStore(t, logger)
			supervisor := supervisor.NewInstallationSupervisor(sqlStore, &mockInstallationProvisioner{}, &mockAWS{}, "instanceID", false, false, standardSchedulingOptions, &utils.ResourceUtil{}, logger, cloudMetrics, false)

			cluster := standardStableTestCluster()
			err := sqlStore.CreateCluster(cluster, nil)
			require.NoError(t, err)

			for i := 1; i < 3; i++ {
				t.Run(fmt.Sprintf("cluster-%d", i), func(t *testing.T) {
					owner := model.NewID()
					groupID := model.NewID()
					installation := &model.Installation{
						OwnerID:  owner,
						Version:  "version",
						DNS:      fmt.Sprintf("dns%d.example.com", i),
						Size:     mmv1alpha1.Size100String,
						Affinity: model.InstallationAffinityMultiTenant,
						GroupID:  &groupID,
						State:    model.InstallationStateCreationRequested,
					}

					err = sqlStore.CreateInstallation(installation, nil)
					require.NoError(t, err)

					supervisor.Supervise(installation)
					expectInstallationState(t, sqlStore, installation, model.InstallationStateCreationInProgress)
					expectClusterInstallations(t, sqlStore, installation, 1, model.ClusterInstallationStateCreationRequested)
					expectClusterInstallationsOnCluster(t, sqlStore, cluster, i)
				})
			}
		})

		t.Run("creation requested, cluster installations not yet created, 1 isolated and 1 multitenant, available cluster", func(t *testing.T) {
			logger := testlib.MakeLogger(t)
			sqlStore := store.MakeTestSQLStore(t, logger)
			supervisor := supervisor.NewInstallationSupervisor(sqlStore, &mockInstallationProvisioner{}, &mockAWS{}, "instanceID", false, false, standardSchedulingOptions, &utils.ResourceUtil{}, logger, cloudMetrics, false)

			cluster := standardStableTestCluster()
			err := sqlStore.CreateCluster(cluster, nil)
			require.NoError(t, err)

			owner := model.NewID()
			groupID := model.NewID()
			isolatedInstallation := &model.Installation{
				OwnerID:  owner,
				Version:  "version",
				DNS:      "iso-dns.example.com",
				Size:     mmv1alpha1.Size100String,
				Affinity: model.InstallationAffinityIsolated,
				GroupID:  &groupID,
				State:    model.InstallationStateCreationRequested,
			}

			err = sqlStore.CreateInstallation(isolatedInstallation, nil)
			require.NoError(t, err)

			supervisor.Supervise(isolatedInstallation)
			expectInstallationState(t, sqlStore, isolatedInstallation, model.InstallationStateCreationInProgress)
			expectClusterInstallations(t, sqlStore, isolatedInstallation, 1, model.ClusterInstallationStateCreationRequested)
			expectClusterInstallationsOnCluster(t, sqlStore, cluster, 1)

			owner = model.NewID()
			groupID = model.NewID()
			multitenantInstallation := &model.Installation{
				OwnerID:  owner,
				Version:  "version",
				DNS:      "mt-dns.example.com",
				Size:     mmv1alpha1.Size100String,
				Affinity: model.InstallationAffinityMultiTenant,
				GroupID:  &groupID,
				State:    model.InstallationStateCreationRequested,
			}

			err = sqlStore.CreateInstallation(multitenantInstallation, nil)
			require.NoError(t, err)

			supervisor.Supervise(multitenantInstallation)
			expectInstallationState(t, sqlStore, multitenantInstallation, model.InstallationStateCreationNoCompatibleClusters)
			expectClusterInstallations(t, sqlStore, multitenantInstallation, 0, "")
			expectClusterInstallationsOnCluster(t, sqlStore, cluster, 1)
		})

		t.Run("creation requested, cluster installations not yet created, insufficient cluster resources", func(t *testing.T) {
			logger := testlib.MakeLogger(t)
			sqlStore := store.MakeTestSQLStore(t, logger)
			mockInstallationProvisioner := &mockInstallationProvisioner{
				UseCustomClusterResources: true,
				CustomClusterResources: &k8s.ClusterResources{
					MilliTotalCPU:    200,
					MilliUsedCPU:     100,
					MilliTotalMemory: 200,
					MilliUsedMemory:  100,
				},
			}
			supervisor := supervisor.NewInstallationSupervisor(sqlStore, mockInstallationProvisioner, &mockAWS{}, "instanceID", false, false, standardSchedulingOptions, &utils.ResourceUtil{}, logger, cloudMetrics, false)

			cluster := standardStableTestCluster()
			err := sqlStore.CreateCluster(cluster, nil)
			require.NoError(t, err)

			owner := model.NewID()
			groupID := model.NewID()
			installation := &model.Installation{
				OwnerID:  owner,
				Version:  "version",
				DNS:      "dns.example.com",
				Size:     mmv1alpha1.Size100String,
				Affinity: model.InstallationAffinityMultiTenant,
				GroupID:  &groupID,
				State:    model.InstallationStateCreationRequested,
			}

			err = sqlStore.CreateInstallation(installation, nil)
			require.NoError(t, err)

			supervisor.Supervise(installation)
			expectInstallationState(t, sqlStore, installation, model.InstallationStateCreationNoCompatibleClusters)
			expectClusterInstallations(t, sqlStore, installation, 0, "")
			expectClusterInstallationsOnCluster(t, sqlStore, cluster, 0)
		})
	})

	t.Run("creation requested, cluster installations not yet created, insufficient cluster resources, but scale", func(t *testing.T) {
		logger := testlib.MakeLogger(t)
		sqlStore := store.MakeTestSQLStore(t, logger)
		mockInstallationProvisioner := &mockInstallationProvisioner{
			UseCustomClusterResources: true,
			CustomClusterResources: &k8s.ClusterResources{
				MilliTotalCPU:    200,
				MilliUsedCPU:     100,
				MilliTotalMemory: 200,
				MilliUsedMemory:  100,
			},
		}
		schedulingOptions := supervisor.NewInstallationSupervisorSchedulingOptions(false, 80, 2)
		supervisor := supervisor.NewInstallationSupervisor(sqlStore, mockInstallationProvisioner, &mockAWS{}, "instanceID", false, false, schedulingOptions, &utils.ResourceUtil{}, logger, cloudMetrics, false)

		cluster := standardStableTestCluster()
		err := sqlStore.CreateCluster(cluster, nil)
		require.NoError(t, err)

		owner := model.NewID()
		groupID := model.NewID()
		installation := &model.Installation{
			OwnerID:  owner,
			Version:  "version",
			DNS:      "dns.example.com",
			Size:     mmv1alpha1.Size100String,
			Affinity: model.InstallationAffinityMultiTenant,
			GroupID:  &groupID,
			State:    model.InstallationStateCreationRequested,
		}

		err = sqlStore.CreateInstallation(installation, nil)
		require.NoError(t, err)

		supervisor.Supervise(installation)
		expectInstallationState(t, sqlStore, installation, model.InstallationStateCreationInProgress)
		expectClusterInstallations(t, sqlStore, installation, 1, model.ClusterInstallationStateCreationRequested)
		expectClusterInstallationsOnCluster(t, sqlStore, cluster, 1)
	})

	t.Run("creation requested, cluster installations not yet created, use balanced installation scheduling", func(t *testing.T) {
		logger := testlib.MakeLogger(t)
		sqlStore := store.MakeTestSQLStore(t, logger)
		schedulingOptions := supervisor.NewInstallationSupervisorSchedulingOptions(true, 80, 0)
		supervisor := supervisor.NewInstallationSupervisor(sqlStore, &mockInstallationProvisioner{}, &mockAWS{}, "instanceID", false, false, schedulingOptions, &utils.ResourceUtil{}, logger, cloudMetrics, false)

		cluster1 := standardStableTestCluster()
		err := sqlStore.CreateCluster(cluster1, nil)
		require.NoError(t, err)
		cluster2 := standardStableTestCluster()
		err = sqlStore.CreateCluster(cluster2, nil)
		require.NoError(t, err)

		owner := model.NewID()
		groupID := model.NewID()
		installation := &model.Installation{
			OwnerID:  owner,
			Version:  "version",
			DNS:      "dns.example.com",
			Size:     mmv1alpha1.Size100String,
			Affinity: model.InstallationAffinityMultiTenant,
			GroupID:  &groupID,
			State:    model.InstallationStateCreationRequested,
		}

		err = sqlStore.CreateInstallation(installation, nil)
		require.NoError(t, err)

		supervisor.Supervise(installation)
		expectInstallationState(t, sqlStore, installation, model.InstallationStateCreationInProgress)
		expectClusterInstallations(t, sqlStore, installation, 1, model.ClusterInstallationStateCreationRequested)
		expectClusterInstallationsOnCluster(t, sqlStore, cluster1, 1)
		expectClusterInstallationsOnCluster(t, sqlStore, cluster2, 0)
	})

	t.Run("cluster with proper annotations selected", func(t *testing.T) {
		annotations := []*model.Annotation{
			{Name: "multi-tenant"}, {Name: "customer-abc"},
		}

		installationInCreationRequestedState := func() *model.Installation {
			groupID := model.NewID()

			return &model.Installation{
				OwnerID:  model.NewID(),
				Version:  "version",
				DNS:      "dns.example.com",
				Size:     mmv1alpha1.Size100String,
				Affinity: model.InstallationAffinityMultiTenant,
				GroupID:  &groupID,
				State:    model.InstallationStateCreationRequested,
			}
		}

		t.Run("cluster with matching annotations exists", func(t *testing.T) {
			logger := testlib.MakeLogger(t)
			sqlStore := store.MakeTestSQLStore(t, logger)
			defer store.CloseConnection(t, sqlStore)
			supervisor := supervisor.NewInstallationSupervisor(sqlStore, &mockInstallationProvisioner{}, &mockAWS{}, "instanceID", false, false, standardSchedulingOptions, &utils.ResourceUtil{}, logger, cloudMetrics, false)

			cluster := standardStableTestCluster()
			err := sqlStore.CreateCluster(cluster, annotations)
			require.NoError(t, err)

			installation := installationInCreationRequestedState()

			err = sqlStore.CreateInstallation(installation, annotations)
			require.NoError(t, err)

			supervisor.Supervise(installation)
			expectInstallationState(t, sqlStore, installation, model.InstallationStateCreationInProgress)
			expectClusterInstallations(t, sqlStore, installation, 1, model.ClusterInstallationStateCreationRequested)
			expectClusterInstallationsOnCluster(t, sqlStore, cluster, 1)
		})

		t.Run("cluster with matching annotations does not exists", func(t *testing.T) {
			logger := testlib.MakeLogger(t)
			sqlStore := store.MakeTestSQLStore(t, logger)
			defer store.CloseConnection(t, sqlStore)
			supervisor := supervisor.NewInstallationSupervisor(sqlStore, &mockInstallationProvisioner{}, &mockAWS{}, "instanceID", false, false, standardSchedulingOptions, &utils.ResourceUtil{}, logger, cloudMetrics, false)

			cluster := standardStableTestCluster()
			err := sqlStore.CreateCluster(cluster, nil)
			require.NoError(t, err)

			installation := installationInCreationRequestedState()

			err = sqlStore.CreateInstallation(installation, annotations)
			require.NoError(t, err)

			supervisor.Supervise(installation)
			expectInstallationState(t, sqlStore, installation, model.InstallationStateCreationNoCompatibleClusters)
			expectClusterInstallations(t, sqlStore, installation, 0, "")
			expectClusterInstallationsOnCluster(t, sqlStore, cluster, 0)
		})

		t.Run("annotations filter ignored when installation without annotations", func(t *testing.T) {
			logger := testlib.MakeLogger(t)
			sqlStore := store.MakeTestSQLStore(t, logger)
			defer store.CloseConnection(t, sqlStore)
			supervisor := supervisor.NewInstallationSupervisor(sqlStore, &mockInstallationProvisioner{}, &mockAWS{}, "instanceID", false, false, standardSchedulingOptions, &utils.ResourceUtil{}, logger, cloudMetrics, false)

			cluster := standardStableTestCluster()
			err := sqlStore.CreateCluster(cluster, annotations)
			require.NoError(t, err)

			installation := installationInCreationRequestedState()

			err = sqlStore.CreateInstallation(installation, nil)
			require.NoError(t, err)

			supervisor.Supervise(installation)
			expectInstallationState(t, sqlStore, installation, model.InstallationStateCreationInProgress)
			expectClusterInstallations(t, sqlStore, installation, 1, model.ClusterInstallationStateCreationRequested)
			expectClusterInstallationsOnCluster(t, sqlStore, cluster, 1)
		})
	})

	t.Run("force CR upgrade to v1Beta", func(t *testing.T) {
		logger := testlib.MakeLogger(t)
		sqlStore := store.MakeTestSQLStore(t, logger)
		defer store.CloseConnection(t, sqlStore)
		supervisor := supervisor.NewInstallationSupervisor(sqlStore, &mockInstallationProvisioner{}, &mockAWS{}, "instanceID", false, false, standardSchedulingOptions, &utils.ResourceUtil{}, logger, cloudMetrics, true)

		cluster := standardStableTestCluster()
		err := sqlStore.CreateCluster(cluster, nil)
		require.NoError(t, err)

		installation := &model.Installation{
			Version:   "version",
			DNS:       "dns.example.com",
			Size:      mmv1alpha1.Size100String,
			Affinity:  model.InstallationAffinityMultiTenant,
			State:     model.InstallationStateUpdateRequested,
			CRVersion: model.V1alphaCRVersion,
		}

		err = sqlStore.CreateInstallation(installation, nil)
		require.NoError(t, err)

		supervisor.Supervise(installation)

		updatedInstallation, err := sqlStore.GetInstallation(installation.ID, false, false)
		require.NoError(t, err)
		require.Equal(t, model.V1betaCRVersion, updatedInstallation.CRVersion)
	})
}<|MERGE_RESOLUTION|>--- conflicted
+++ resolved
@@ -376,8 +376,6 @@
 func (a *mockAWS) GetCIDRByVPCTag(vpcTagName string, logger log.FieldLogger) (string, error) {
 	return "", nil
 }
-<<<<<<< HEAD
-
 func (a *mockAWS) S3LargeCopy(srcBucketName, srcKey, destBucketName, destKey *string) error {
 	return nil
 }
@@ -385,15 +383,13 @@
 func (a *mockAWS) GetMultitenantBucketNameForInstallation(installationID string, store model.InstallationDatabaseStoreInterface) (string, error) {
 	return "", nil
 }
-
-=======
 func (a *mockAWS) GetVpcResourcesByVpcID(vpcID string, logger log.FieldLogger) (aws.ClusterResources, error) {
 	return aws.ClusterResources{}, nil
 }
 func (a *mockAWS) TagResourcesByCluster(clusterResources aws.ClusterResources, clusterID string, owner string, logger log.FieldLogger) error {
 	return nil
 }
->>>>>>> 4172eafc
+
 func TestInstallationSupervisorDo(t *testing.T) {
 	standardSchedulingOptions := supervisor.NewInstallationSupervisorSchedulingOptions(false, 80, 0)
 
