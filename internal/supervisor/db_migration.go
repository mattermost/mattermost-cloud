--- conflicted
+++ resolved
@@ -554,8 +554,6 @@
 		}
 	}
 	return nil
-<<<<<<< HEAD
-=======
 }
 
 func (s *DBMigrationSupervisor) cleanupMigration(dbMigration *model.InstallationDBMigrationOperation, instanceID string, logger log.FieldLogger) model.InstallationDBMigrationOperationState {
@@ -583,5 +581,4 @@
 	}
 
 	return nil
->>>>>>> 43439d46
 }